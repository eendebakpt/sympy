from sympy import S, Rational, gcd, sqrt, sign, symbols, Complement
from sympy.core import Basic, Tuple, diff, expand, Eq, Integer
from sympy.core.compatibility import ordered
from sympy.core.symbol import _symbol
from sympy.solvers import solveset, nonlinsolve, diophantine
from sympy.polys import total_degree
from sympy.geometry import Point
from sympy.ntheory.factor_ import core


class ImplicitRegion(Basic):
    """
    Represents an implicit region in space.

    Example
    =======

    >>> from sympy import Eq
    >>> from sympy.abc import x, y, z, t
    >>> from sympy.vector import ImplicitRegion

    >>> ImplicitRegion((x, y), x**2 + y**2 - 4)
    ImplicitRegion((x, y), x**2 + y**2 - 4)
    >>> ImplicitRegion((x, y), Eq(y*x, 1))
    ImplicitRegion((x, y), x*y - 1)

    >>> parabola = ImplicitRegion((x, y), y**2 - 4*x)
    >>> parabola.degree
    2
    >>> parabola.equation
    -4*x + y**2
    >>> parabola.rational_parametrization(t)
    (4/t**2, 4/t)

    >>> r = ImplicitRegion((x, y, z), Eq(z, x**2 + y**2))
    >>> r.variables
    (x, y, z)
    >>> r.singular_points()
    FiniteSet((0, 0, 0))
    >>> r.regular_point()
    (-10, -10, 200)

    Parameters
    ==========

    variables: tuple to map variables in implicit equation to base scalars.

    equation: An expression or Eq denoting the implicit equation of the region.

    """
    def __new__(cls, variables, equation):
        if not isinstance(variables, Tuple):
            variables = Tuple(*variables)

        if isinstance(equation, Eq):
            equation = equation.lhs - equation.rhs

        return super().__new__(cls, variables, equation)

    @property
    def variables(self):
        return self.args[0]

    @property
    def equation(self):
        return self.args[1]

    @property
    def degree(self):
        return total_degree(self.equation)

    def regular_point(self):
        """
        Returns a point on the implicit region.

        Examples
        ========

        >>> from sympy.abc import x, y, z
        >>> from sympy.vector import ImplicitRegion
        >>> circle = ImplicitRegion((x, y), (x + 2)**2 + (y - 3)**2 - 16)
        >>> circle.regular_point()
        (-2, -1)
        >>> parabola = ImplicitRegion((x, y), x**2 - 4*y)
        >>> parabola.regular_point()
        (0, 0)
        >>> r = ImplicitRegion((x, y, z), (x + y + z)**4)
        >>> r.regular_point()
        (-10, -10, 20)

        References
        =========

        - Rational Points on Conics, Erik Hillgarter, 1996. Availaible:
        https://www3.risc.jku.at/publications/download/risc_1355/Rational%20Points%20on%20Conics.pdf

        """
        equation = self.equation

        if len(self.variables) == 1:
            return (list(solveset(equation, self.variables[0], domain=S.Reals))[0],)
        elif len(self.variables) == 2:

            if self.degree == 2:
                coeffs = a, b, c, d, e, f = conic_coeff(self.variables, equation)

                if b**2 == 4*a*c:
                    x_reg, y_reg = self._regular_point_parabola(*coeffs)
                else:
                    x_reg, y_reg = self._regular_point_ellipse(*coeffs)
<<<<<<< HEAD

=======
>>>>>>> 6542c0d7
                return x_reg, y_reg

        if len(self.variables) == 3:
            x, y, z = self.variables

            for x_reg in range(-10, 10):
                for y_reg in range(-10, 10):
                    if not solveset(equation.subs({x: x_reg, y: y_reg}), self.variables[2], domain=S.Reals).is_empty:
                        return (x_reg, y_reg, list(solveset(equation.subs({x: x_reg, y: y_reg})))[0])

        if len(self.singular_points()) != 0:
            return list[self.singular_points()][0]

        raise NotImplementedError()

    def _regular_point_parabola(self, a, b, c, d, e, f):
            ok = (a, d) != (0, 0) and (c, e) != (0, 0) and b**2 == 4*a*c and (a, c) != (0, 0)

            if not ok:
                raise ValueError("Rational Point on the conic does not exist")

            if a != 0:
                d_dash, f_dash = (4*a*e - 2*b*d, 4*a*f - d**2)
                if d_dash != 0:
                    y_reg = -f_dash/d_dash
                    x_reg = -(d + b*y_reg)/(2*a)
                else:
                    ok = False
            elif c != 0:
                d_dash, f_dash = (4*c*d - 2*b*e, 4*c*f - e**2)
                if d_dash != 0:
                    x_reg = -f_dash/d_dash
                    y_reg = -(e + b*x_reg)/(2*c)
                else:
                    ok = False

            if ok:
                return x_reg, y_reg
            else:
                raise ValueError("Rational Point on the conic does not exist")

    def _regular_point_ellipse(self, a, b, c, d, e, f):
            D = 4*a*c - b**2
            ok = D

            if not ok:
                raise ValueError("Rational Point on the conic does not exist")

            if a == 0 and c == 0:
                K = -1
                L = 4*(d*e - b*f)
            elif c != 0:
                K = D
                L = 4*c**2*d**2 - 4*b*c*d*e + 4*a*c*e**2 + 4*b**2*c*f - 16*a*c**2*f
            else:
                K = D
                L = 4*a**2*e**2 - 4*b*a*d*e + 4*b**2*a*f

            ok = L != 0 and not(K > 0 and L < 0)
            if not ok:
                raise ValueError("Rational Point on the conic does not exist")

            K = Rational(K).limit_denominator(10**12)
            L = Rational(L).limit_denominator(10**12)

            k1, k2 = K.p, K.q
            l1, l2 = L.p, L.q
            g = gcd(k2, l2)

            a1 = (l2*k2)/g
            b1 = (k1*l2)/g
            c1 = -(l1*k2)/g
            a2 = sign(a1)*core(abs(a1), 2)
            r1 = sqrt(a1/a2)
            b2 = sign(b1)*core(abs(b1), 2)
            r2 = sqrt(b1/b2)
            c2 = sign(c1)*core(abs(c1), 2)
            r3 = sqrt(c1/c2)

            g = gcd(gcd(a2, b2), c2)
            a2 = a2/g
            b2 = b2/g
            c2 = c2/g

            g1 = gcd(a2, b2)
            a2 = a2/g1
            b2 = b2/g1
            c2 = c2*g1

            g2 = gcd(a2,c2)
            a2 = a2/g2
            b2 = b2*g2
            c2 = c2/g2

            g3 = gcd(b2, c2)
            a2 = a2*g3
            b2 = b2/g3
            c2 = c2/g3

            x, y, z = symbols("x y z")
            eq = a2*x**2 + b2*y**2 + c2*z**2

            solutions = diophantine(eq)

            if len(solutions) == 0:
                raise ValueError("Rational Point on the conic does not exist")

            flag = False
            for sol in solutions:
                syms = Tuple(*sol).free_symbols
                rep = {s: 3 for s in syms}
                sol_z = sol[2]

                if sol_z == 0:
                    flag = True
                    continue

                if not (isinstance(sol_z, Integer) or isinstance(sol_z, int)):
                    syms_z = sol_z.free_symbols

                    if len(syms_z) == 1:
                        p = next(iter(syms_z))
                        p_values = Complement(S.Integers, solveset(Eq(sol_z, 0), p, S.Integers))
                        rep[p] = next(iter(p_values))

                    if len(syms_z) == 2:
                        p, q = list(ordered(syms_z))

                        for i in S.Integers:
                            subs_sol_z = sol_z.subs(p, i)
                            q_values = Complement(S.Integers, solveset(Eq(subs_sol_z, 0), q, S.Integers))

                            if not q_values.is_empty:
                                rep[p] = i
                                rep[q] = next(iter(q_values))
                                break

                    if len(syms) != 0:
                        x, y, z = tuple(s.subs(rep) for s in sol)
                    else:
                        x, y, z =   sol
                    flag = False
                    break

            if flag:
                raise ValueError("Rational Point on the conic does not exist")

            x = (x*g3)/r1
            y = (y*g2)/r2
            z = (z*g1)/r3
            x = x/z
            y = y/z

            if a == 0 and c == 0:
                x_reg = (x + y - 2*e)/(2*b)
                y_reg = (x - y - 2*d)/(2*b)
            elif c != 0:
                x_reg = (x - 2*d*c + b*e)/K
                y_reg = (y - b*x_reg - e)/(2*c)
            else:
                y_reg = (x - 2*e*a + b*d)/K
                x_reg = (y - b*y_reg - d)/(2*a)

            return x_reg, y_reg

    def singular_points(self):
        """
        Returns a set of singular points of the region.

        The singular points are those points on the region
        where all partial derivatives vanish.

        Examples
        ========

        >>> from sympy.abc import x, y
        >>> from sympy.vector import ImplicitRegion
        >>> I = ImplicitRegion((x, y), (y-1)**2 -x**3 + 2*x**2 -x)
        >>> I.singular_points()
        FiniteSet((1, 1))

        """
        eq_list = [self.equation]
        for var in self.variables:
            eq_list += [diff(self.equation, var)]

        return nonlinsolve(eq_list, list(self.variables))

    def multiplicity(self, point):
        """
        Returns the multiplicity of a singular point on the region.

        A singular point (x,y) of region is said to be of multiplicity m
        if all the partial derivatives off to order m - 1 vanish there.

        Examples
        ========

        >>> from sympy.abc import x, y, z
        >>> from sympy.vector import ImplicitRegion
        >>> I = ImplicitRegion((x, y, z), x**2 + y**3 - z**4)
        >>> I.singular_points()
        FiniteSet((0, 0, 0))
        >>> I.multiplicity((0, 0, 0))
        2

        """
        if isinstance(point, Point):
            point = point.args

        modified_eq = self.equation

        for i, var in enumerate(self.variables):
            modified_eq = modified_eq.subs(var, var + point[i])
        modified_eq = expand(modified_eq)

        if len(modified_eq.args) != 0:
            terms = modified_eq.args
            m = min([total_degree(term) for term in terms])
        else:
            terms = modified_eq
            m = total_degree(terms)

        return m

    def rational_parametrization(self, parameters=('t', 's'), reg_point=None):
        """
        Returns the rational parametrization of implict region.

        Examples
        ========

        >>> from sympy import Eq
        >>> from sympy.abc import x, y, z, s, t
        >>> from sympy.vector import ImplicitRegion

        >>> parabola = ImplicitRegion((x, y), y**2 - 4*x)
        >>> parabola.rational_parametrization()
        (4/t**2, 4/t)

        >>> circle = ImplicitRegion((x, y), Eq(x**2 + y**2, 4))
        >>> circle.rational_parametrization()
        (4*t/(t**2 + 1), 4*t**2/(t**2 + 1) - 2)

        >>> I = ImplicitRegion((x, y), x**3 + x**2 - y**2)
        >>> I.rational_parametrization()
        (t**2 - 1, t*(t**2 - 1))

        >>> cubic_curve = ImplicitRegion((x, y), x**3 + x**2 - y**2)
        >>> cubic_curve.rational_parametrization(parameters=(t))
        (t**2 - 1, t*(t**2 - 1))

        >>> sphere = ImplicitRegion((x, y, z), x**2 + y**2 + z**2 - 4)
        >>> sphere.rational_parametrization(parameters=(t, s))
        (-2 + 4/(s**2 + t**2 + 1), 4*s/(s**2 + t**2 + 1), 4*t/(s**2 + t**2 + 1))

        For some conics, regular_points() is unable to find a point on curve.
        To calulcate the parametric representation in such cases, user need
        to determine a point on the region and pass it using reg_point.

        >>> c = ImplicitRegion((x, y), (x  - 1/2)**2 + (y)**2 - (1/4)**2)
        >>> c.rational_parametrization(reg_point=(3/4, 0))
        (0.75 - 0.5/(t**2 + 1), -0.5*t/(t**2 + 1))

        Refrences
        =========

        - Christoph M. Hoffmann, Conversion Methods between Parametric and
        Implicit Curves and Surfaces, 1990. Available:
        https://docs.lib.purdue.edu/cgi/viewcontent.cgi?article=1827&context=cstech

        """
        equation = self.equation
        degree = self.degree

        if degree == 1:
            if len(self.variables) == 1:
                return (equation,)
            elif len(self.variables) == 2:
                x, y = self.variables
                y_par = list(solveset(equation, y))[0]
                return x, y_par
            else:
                raise NotImplementedError()

        point = ()

        # Finding the (n - 1) fold point of the monoid of degree
        if degree == 2:
            # For degree 2 curves, either a regular point or a singular point can be used.
            if reg_point is not None:
                # Using point provided by the user as regular point
                if isinstance(point, Point):
                    point = point.args
                point = reg_point
            else:
                if len(self.singular_points()) != 0:
                    point = list(self.singular_points())[0]
                else:
                    point = self.regular_point()

        if len(self.singular_points()) != 0:
            singular_points = self.singular_points()
            for spoint in singular_points:
                syms = Tuple(*spoint).free_symbols
                rep = {s: 2 for s in syms}

                if len(syms) != 0:
                   spoint = tuple(s.subs(rep) for s in spoint)

                if self.multiplicity(spoint) == degree - 1:
                    point = spoint
                    break

        if len(point) == 0:
            # The region in not a monoid
            raise NotImplementedError()

        modified_eq = equation

        # Shifting the region such that fold point moves to origin
        for i, var in enumerate(self.variables):
            modified_eq = modified_eq.subs(var, var + point[i])
        modified_eq = expand(modified_eq)

        hn = hn_1 = 0
        for term in modified_eq.args:
            if total_degree(term) == degree:
                hn += term
            else:
                hn_1 += term

        hn_1 = -1*hn_1

        if not isinstance(parameters, tuple):
            parameters = (parameters,)

        if len(self.variables) == 2:

            parameter1 = parameters[0]
            if parameter1 == 's':
                # To avoid name conflict between parameters
                s = _symbol('s_', real=True)
            else:
                s = _symbol('s', real=True)
            t = _symbol(parameter1, real=True)

            hn = hn.subs({self.variables[0]: s, self.variables[1]: t})
            hn_1 = hn_1.subs({self.variables[0]: s, self.variables[1]: t})

            x_par = (s*(hn_1/hn)).subs(s, 1) + point[0]
            y_par = (t*(hn_1/hn)).subs(s, 1) + point[1]

            return x_par, y_par

        elif len(self.variables) == 3:

            parameter1, parameter2 = parameters
            if parameter1 == 'r' or parameter2 == 'r':
                # To avoid name conflict between parameters
                r = _symbol('r_', real=True)
            else:
                r = _symbol('r', real=True)
            s = _symbol(parameter2, real=True)
            t = _symbol(parameter1, real=True)

            hn = hn.subs({self.variables[0]: r, self.variables[1]: s, self.variables[2]: t})
            hn_1 = hn_1.subs({self.variables[0]: r, self.variables[1]: s, self.variables[2]: t})

            x_par = (r*(hn_1/hn)).subs(r, 1) + point[0]
            y_par = (s*(hn_1/hn)).subs(r, 1) + point[1]
            z_par = (t*(hn_1/hn)).subs(r, 1) + point[2]

            return x_par, y_par, z_par

        raise NotImplementedError()

def conic_coeff(variables, equation):
    if total_degree(equation) != 2:
        raise ValueError()
    x = variables[0]
    y = variables[1]

    equation = expand(equation)
    a = equation.coeff(x**2)
    b = equation.coeff(x*y)
    c = equation.coeff(y**2)
    d = equation.coeff(x, 1).coeff(y, 0)
    e = equation.coeff(y, 1).coeff(x, 0)
    f = equation.coeff(x, 0).coeff(y, 0)
    return a, b, c, d, e, f<|MERGE_RESOLUTION|>--- conflicted
+++ resolved
@@ -108,10 +108,6 @@
                     x_reg, y_reg = self._regular_point_parabola(*coeffs)
                 else:
                     x_reg, y_reg = self._regular_point_ellipse(*coeffs)
-<<<<<<< HEAD
-
-=======
->>>>>>> 6542c0d7
                 return x_reg, y_reg
 
         if len(self.variables) == 3:
