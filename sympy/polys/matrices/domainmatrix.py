--- conflicted
+++ resolved
@@ -20,14 +20,10 @@
 
 from .sdm import SDM
 
-<<<<<<< HEAD
-=======
 from .domainscalar import DomainScalar
 
 from sympy.polys.domains import ZZ
 
-
->>>>>>> 624549a1
 class DomainMatrix:
     r"""
     Associate Matrix with :py:class:`~.Domain`
