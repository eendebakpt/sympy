--- conflicted
+++ resolved
@@ -127,9 +127,9 @@
     >>> from sympy.abc import a, b
     >>> eq = a**4 + b**4 - (2**4 + 3**4)
     >>> diophantine(eq)
-    set([(2, 3)])
+    {(2, 3)}
     >>> diophantine(eq, permute=True)
-    set([(-3, -2), (-3, 2), (-2, -3), (-2, 3), (2, -3), (2, 3), (3, -2), (3, 2)])
+    {(-3, -2), (-3, 2), (-2, -3), (-2, 3), (2, -3), (2, 3), (3, -2), (3, 2)}
 
     Details
     =======
@@ -172,15 +172,9 @@
                     'syms should be given as a sequence, e.g. a list')
             syms = [i for i in syms if i in var]
             if syms != var:
-<<<<<<< HEAD
-                map = dict(zip(syms, range(len(syms))))
-                return {tuple([t[map[i]] for i in var])
-                    for t in diophantine(eq, param)}
-=======
                 dict_sym_index = dict(zip(syms, range(len(syms))))
-                return set([tuple([t[dict_sym_index[i]] for i in var])
-                            for t in diophantine(eq, param)])
->>>>>>> 0b1927d3
+                return {tuple([t[dict_sym_index[i]] for i in var])
+                            for t in diophantine(eq, param)}
         n, d = eq.as_numer_denom()
         if not n.free_symbols:
             return set()
@@ -328,9 +322,6 @@
     # if there is no solution, return trivial solution
     if not sols and eq.subs(zip(var, null)) is S.Zero:
         sols.add(null)
-<<<<<<< HEAD
-    return {S(i) for i in sols}
-=======
     final_soln = set([])
     for sol in sols:
         if all(_is_int(s) for s in sol):
@@ -350,7 +341,6 @@
         else:
                 final_soln.add(sol)
     return final_soln
->>>>>>> 0b1927d3
 
 
 def merge_solution(var, var_t, solution):
@@ -417,11 +407,7 @@
     >>> diop_solve(x + 3*y - 4*z + w - 6)
     (t_0, t_0 + t_1, 6*t_0 + 5*t_1 + 4*t_2 - 6, 5*t_0 + 4*t_1 + 3*t_2 - 6)
     >>> diop_solve(x**2 + y**2 - 5)
-<<<<<<< HEAD
-    {(-1, -2), (-1, 2), (1, -2), (1, 2)}
-=======
-    set([(-1, 2), (1, 2)])
->>>>>>> 0b1927d3
+    {(-1, 2), (1, 2)}
 
     See Also
     ========
