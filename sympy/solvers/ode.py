--- conflicted
+++ resolved
@@ -307,11 +307,7 @@
     "nth_linear_constant_coeff_variation_of_parameters",
     "nth_linear_euler_eq_nonhomogeneous_variation_of_parameters",
     "Liouville",
-<<<<<<< HEAD
     "nth_order_reducible",
-=======
-    "order_reducible",
->>>>>>> a53b98b8
     "2nd_power_series_ordinary",
     "2nd_power_series_regular",
     "nth_algebraic_Integral",
@@ -1362,15 +1358,9 @@
         # repeated integration e.g.:
         # `d^2/dx^2(y) + x*d/dx(y) = constant
         #f'(x) must be finite for this to work
-<<<<<<< HEAD
         r = _nth_order_reducible_match(reduced_eq, func)
         if r:
             matching_hints['nth_order_reducible'] = r
-=======
-        r = _order_reducible_match(reduced_eq, func)
-        if r:
-            matching_hints['order_reducible'] = r
->>>>>>> a53b98b8
 
         # Any ODE that can be solved with a combination of algebra and
         # integrals e.g.:
@@ -2884,19 +2874,11 @@
     Renumber arbitrary constants in ``expr`` to use the symbol names as given
     in ``newconstants``. In the process, this reorders expression terms in a
     standard way.
-<<<<<<< HEAD
 
     If ``newconstants`` is not provided then the new constant names will be
     ``C1``, ``C2`` etc. Otherwise ``newconstants`` should be an iterable
     giving the new symbols to use for the constants in order.
 
-=======
-
-    If ``newconstants`` is not provided then the new constant names will be
-    ``C1``, ``C2`` etc. Otherwise ``newconstants`` should be an iterable
-    giving the new symbols to use for the constants in order.
-
->>>>>>> a53b98b8
     The ``variables`` argument is a list of non-constant symbols. All other
     free symbols found in ``expr`` are assumed to be constants and will be
     renumbered. If ``variables`` is not given then any numbered symbol
@@ -4034,11 +4016,7 @@
 
     return frobdict
 
-<<<<<<< HEAD
 def _nth_order_reducible_match(eq, func):
-=======
-def _order_reducible_match(eq, func):
->>>>>>> a53b98b8
     r"""
     Matches any differential equation that can be rewritten with a smaller
     order. Only derivatives of ``func`` alone, wrt a single variable,
@@ -4047,13 +4025,8 @@
     # ODE only handles functions of 1 variable so this affirms that state
     assert len(func.args) == 1
     x = func.args[0]
-<<<<<<< HEAD
-    vc= [d.variable_count[0] for d in eq.atoms(Derivative)
-         if d.expr == func and len(d.variable_count) == 1]
-=======
     vc = [d.variable_count[0] for d in eq.atoms(Derivative)
           if d.expr == func and len(d.variable_count) == 1]
->>>>>>> a53b98b8
     ords = [c for v, c in vc if v == x]
     if len(ords) < 2:
         return
@@ -4064,7 +4037,6 @@
         return
     return {'n': smallest}
 
-<<<<<<< HEAD
 def ode_nth_order_reducible(eq, func, order, match):
     r"""
     Solves ODEs that only involve derivatives of the dependent variable using
@@ -4088,14 +4060,6 @@
     ... # doctest: +NORMALIZE_WHITESPACE
     Eq(f(x), C1 - sqrt(-1/C2)*log(-C2*sqrt(-1/C2) + x) + sqrt(-1/C2)*log(C2*sqrt(-1/C2) + x))
 
-=======
-def ode_order_reducible(eq, func, order, match):
-    r"""
-    Substitutes lowest order derivate in equation to function with order
-    of derivative as `f^(n)(x) = g(x)`, where `n` (`match['n']`)
-    is the least-order derivative. The solution for `f(x)` is the n-times
-    integrated value of `g(x)`.
->>>>>>> a53b98b8
     """
     x = func.args[0]
     f = func.func
@@ -4110,7 +4074,6 @@
     w = f(x).diff(x, n)
     geq = eq.subs(w, g(x))
     gsol = dsolve(geq, g(x))
-<<<<<<< HEAD
 
     if not isinstance(gsol, list):
         gsol = [gsol]
@@ -4123,9 +4086,6 @@
 
     if len(fsol) == 1:
         fsol = fsol[0]
-=======
-    fsol = dsolve(gsol.subs(g(x), w), f(x))  # or do integration n times
->>>>>>> a53b98b8
 
     return fsol
 
