--- conflicted
+++ resolved
@@ -136,31 +136,6 @@
         been defined by a class. See note about this in Basic.__eq__."""
         return self._args
 
-<<<<<<< HEAD
-    def __eq__(self, other):
-        try:
-            other = _sympify(other)
-            if not isinstance(other, Expr):
-                return False
-        except (SympifyError, SyntaxError):
-            return False
-        # check for pure number expr
-        if  type(self) is not type(other) and not (
-                self.is_Number and other.is_Number):
-            return False
-        a, b = self._hashable_content(), other._hashable_content()
-        if a != b:
-            return False
-        # check number *in* an expression
-        for a, b in zip(a, b):
-            if not isinstance(a, Expr):
-                continue
-            if type(a) is not type(b) and a.is_Number:
-                return False
-        return True
-
-=======
->>>>>>> 9fcdf264
     # ***************
     # * Arithmetics *
     # ***************
