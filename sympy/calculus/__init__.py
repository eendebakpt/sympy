--- conflicted
+++ resolved
@@ -6,11 +6,7 @@
 from .singularities import (singularities, is_increasing,
                             is_strictly_increasing, is_decreasing,
                             is_strictly_decreasing, is_monotonic)
-<<<<<<< HEAD
 from .finite_diff import finite_diff_weights, apply_finite_diff, as_finite_diff, differentiate_finite
-from .util import periodicity, not_empty_in, AccumBounds
-=======
-from .finite_diff import finite_diff_weights, apply_finite_diff, as_finite_diff
 from .util import periodicity, not_empty_in, AccumBounds
 
 __all__ = [
@@ -23,5 +19,4 @@
 'finite_diff_weights', 'apply_finite_diff', 'as_finite_diff',
 
 'periodicity', 'not_empty_in', 'AccumBounds',
-]
->>>>>>> 5ebb197f
+]