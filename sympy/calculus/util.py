from sympy import Order, S, log, limit, lcm_list, im, re, Dummy
from sympy.core import Add, Mul, Pow
from sympy.core.basic import Basic
from sympy.core.compatibility import iterable
from sympy.core.expr import AtomicExpr, Expr
from sympy.core.function import expand_mul
from sympy.core.numbers import _sympifyit, oo
from sympy.core.sympify import _sympify
from sympy.functions.elementary.miscellaneous import Min, Max
from sympy.logic.boolalg import And
from sympy.sets.sets import (Interval, Intersection, FiniteSet, Union,
                             Complement, EmptySet)
from sympy.sets.fancysets import ImageSet
from sympy.solvers.inequalities import solve_univariate_inequality
from sympy.utilities import filldedent


def continuous_domain(f, symbol, domain):
    """
    Returns the intervals in the given domain for which the function
    is continuous.
    This method is limited by the ability to determine the various
    singularities and discontinuities of the given function.

    Parameters
    ==========

    f : Expr
        The concerned function.
    symbol : Symbol
        The variable for which the intervals are to be determined.
    domain : Interval
        The domain over which the continuity of the symbol has to be checked.

    Examples
    ========

    >>> from sympy import Symbol, S, tan, log, pi, sqrt
    >>> from sympy.sets import Interval
    >>> from sympy.calculus.util import continuous_domain
    >>> x = Symbol('x')
    >>> continuous_domain(1/x, x, S.Reals)
    Union(Interval.open(-oo, 0), Interval.open(0, oo))
    >>> continuous_domain(tan(x), x, Interval(0, pi))
    Union(Interval.Ropen(0, pi/2), Interval.Lopen(pi/2, pi))
    >>> continuous_domain(sqrt(x - 2), x, Interval(-5, 5))
    Interval(2, 5)
    >>> continuous_domain(log(2*x - 1), x, S.Reals)
    Interval.open(1/2, oo)

    Returns
    =======

    Interval
        Union of all intervals where the function is continuous.

    Raises
    ======

    NotImplementedError
        If the method to determine continuity of such a function
        has not yet been developed.

    """
    from sympy.solvers.inequalities import solve_univariate_inequality
    from sympy.solvers.solveset import _has_rational_power
    from sympy.calculus.singularities import singularities

    if domain.is_subset(S.Reals):
        constrained_interval = domain
        for atom in f.atoms(Pow):
            predicate, denomin = _has_rational_power(atom, symbol)
            if predicate and denomin == 2:
                constraint = solve_univariate_inequality(atom.base >= 0,
                                                         symbol).as_set()
                constrained_interval = Intersection(constraint,
                                                    constrained_interval)

        for atom in f.atoms(log):
            constraint = solve_univariate_inequality(atom.args[0] > 0,
                                                     symbol).as_set()
            constrained_interval = Intersection(constraint,
                                                constrained_interval)


    return constrained_interval - singularities(f, symbol, domain)


def function_range(f, symbol, domain):
    """
    Finds the range of a function in a given domain.
    This method is limited by the ability to determine the singularities and
    determine limits.

    Parameters
    ==========

    f : Expr
        The concerned function.
    symbol : Symbol
        The variable for which the range of function is to be determined.
    domain : Interval
        The domain under which the range of the function has to be found.

    Examples
    ========

    >>> from sympy import Symbol, S, exp, log, pi, sqrt, sin, tan
    >>> from sympy.sets import Interval
    >>> from sympy.calculus.util import function_range
    >>> x = Symbol('x')
    >>> function_range(sin(x), x, Interval(0, 2*pi))
    Interval(-1, 1)
    >>> function_range(tan(x), x, Interval(-pi/2, pi/2))
    Interval(-oo, oo)
    >>> function_range(1/x, x, S.Reals)
    Union(Interval.open(-oo, 0), Interval.open(0, oo))
    >>> function_range(exp(x), x, S.Reals)
    Interval.open(0, oo)
    >>> function_range(log(x), x, S.Reals)
    Interval(-oo, oo)
    >>> function_range(sqrt(x), x , Interval(-5, 9))
    Interval(0, 3)

    Returns
    =======

    Interval
        Union of all ranges for all intervals under domain where function is
        continuous.

    Raises
    ======

    NotImplementedError
        If any of the intervals, in the given domain, for which function
        is continuous are not finite or real,
        OR if the critical points of the function on the domain can't be found.
    """
    from sympy.solvers.solveset import solveset

    if isinstance(domain, EmptySet):
        return S.EmptySet

    period = periodicity(f, symbol)
    if period == S.Zero:
        # the expression is constant wrt symbol
        return FiniteSet(f.expand())

    if period is not None:
        if isinstance(domain, Interval):
            if (domain.inf - domain.sup).is_infinite:
                domain = Interval(0, period)
        elif isinstance(domain, Union):
            for sub_dom in domain.args:
                if isinstance(sub_dom, Interval) and \
                ((sub_dom.inf - sub_dom.sup).is_infinite):
                    domain = Interval(0, period)

    intervals = continuous_domain(f, symbol, domain)
    range_int = S.EmptySet
    if isinstance(intervals,(Interval, FiniteSet)):
        interval_iter = (intervals,)

    elif isinstance(intervals, Union):
        interval_iter = intervals.args

    else:
            raise NotImplementedError(filldedent('''
                Unable to find range for the given domain.
                '''))

    for interval in interval_iter:
        if isinstance(interval, FiniteSet):
            for singleton in interval:
                if singleton in domain:
                    range_int += FiniteSet(f.subs(symbol, singleton))
        elif isinstance(interval, Interval):
            vals = S.EmptySet
            critical_points = S.EmptySet
            critical_values = S.EmptySet
            bounds = ((interval.left_open, interval.inf, '+'),
                   (interval.right_open, interval.sup, '-'))

            for is_open, limit_point, direction in bounds:
                if is_open:
                    critical_values += FiniteSet(limit(f, symbol, limit_point, direction))
                    vals += critical_values

                else:
                    vals += FiniteSet(f.subs(symbol, limit_point))

            solution = solveset(f.diff(symbol), symbol, interval)

            if not iterable(solution):
                raise NotImplementedError(
                        'Unable to find critical points for {}'.format(f))
            if isinstance(solution, ImageSet):
                raise NotImplementedError(
                        'Infinite number of critical points for {}'.format(f))

            critical_points += solution

            for critical_point in critical_points:
                vals += FiniteSet(f.subs(symbol, critical_point))

            left_open, right_open = False, False

            if critical_values is not S.EmptySet:
                if critical_values.inf == vals.inf:
                    left_open = True

                if critical_values.sup == vals.sup:
                    right_open = True

            range_int += Interval(vals.inf, vals.sup, left_open, right_open)
        else:
            raise NotImplementedError(filldedent('''
                Unable to find range for the given domain.
                '''))

    return range_int


def not_empty_in(finset_intersection, *syms):
    """
    Finds the domain of the functions in `finite_set` in which the
    `finite_set` is not-empty

    Parameters
    ==========

    finset_intersection : The unevaluated intersection of FiniteSet containing
                        real-valued functions with Union of Sets
    syms : Tuple of symbols
            Symbol for which domain is to be found

    Raises
    ======

    NotImplementedError
        The algorithms to find the non-emptiness of the given FiniteSet are
        not yet implemented.
    ValueError
        The input is not valid.
    RuntimeError
        It is a bug, please report it to the github issue tracker
        (https://github.com/sympy/sympy/issues).

    Examples
    ========

    >>> from sympy import FiniteSet, Interval, not_empty_in, oo
    >>> from sympy.abc import x
    >>> not_empty_in(FiniteSet(x/2).intersect(Interval(0, 1)), x)
    Interval(0, 2)
    >>> not_empty_in(FiniteSet(x, x**2).intersect(Interval(1, 2)), x)
    Union(Interval(1, 2), Interval(-sqrt(2), -1))
    >>> not_empty_in(FiniteSet(x**2/(x + 2)).intersect(Interval(1, oo)), x)
    Union(Interval.Lopen(-2, -1), Interval(2, oo))
    """

    # TODO: handle piecewise defined functions
    # TODO: handle transcendental functions
    # TODO: handle multivariate functions
    if len(syms) == 0:
        raise ValueError("One or more symbols must be given in syms.")

    if finset_intersection is S.EmptySet:
        return S.EmptySet

    if isinstance(finset_intersection, Union):
        elm_in_sets = finset_intersection.args[0]
        return Union(not_empty_in(finset_intersection.args[1], *syms),
                     elm_in_sets)

    if isinstance(finset_intersection, FiniteSet):
        finite_set = finset_intersection
        _sets = S.Reals
    else:
        finite_set = finset_intersection.args[1]
        _sets = finset_intersection.args[0]

    if not isinstance(finite_set, FiniteSet):
        raise ValueError('A FiniteSet must be given, not %s: %s' %
                         (type(finite_set), finite_set))

    if len(syms) == 1:
        symb = syms[0]
    else:
        raise NotImplementedError('more than one variables %s not handled' %
                                  (syms,))

    def elm_domain(expr, intrvl):
        """ Finds the domain of an expression in any given interval """
        from sympy.solvers.solveset import solveset

        _start = intrvl.start
        _end = intrvl.end
        _singularities = solveset(expr.as_numer_denom()[1], symb,
                                  domain=S.Reals)

        if intrvl.right_open:
            if _end is S.Infinity:
                _domain1 = S.Reals
            else:
                _domain1 = solveset(expr < _end, symb, domain=S.Reals)
        else:
            _domain1 = solveset(expr <= _end, symb, domain=S.Reals)

        if intrvl.left_open:
            if _start is S.NegativeInfinity:
                _domain2 = S.Reals
            else:
                _domain2 = solveset(expr > _start, symb, domain=S.Reals)
        else:
            _domain2 = solveset(expr >= _start, symb, domain=S.Reals)

        # domain in the interval
        expr_with_sing = Intersection(_domain1, _domain2)
        expr_domain = Complement(expr_with_sing, _singularities)
        return expr_domain

    if isinstance(_sets, Interval):
        return Union(*[elm_domain(element, _sets) for element in finite_set])

    if isinstance(_sets, Union):
        _domain = S.EmptySet
        for intrvl in _sets.args:
            _domain_element = Union(*[elm_domain(element, intrvl)
                                      for element in finite_set])
            _domain = Union(_domain, _domain_element)
        return _domain


def periodicity(f, symbol, check=False):
    """
    Tests the given function for periodicity in the given symbol.

    Parameters
    ==========

    f : Expr.
        The concerned function.
    symbol : Symbol
        The variable for which the period is to be determined.
    check : Boolean, optional
        The flag to verify whether the value being returned is a period or not.

    Returns
    =======

    period
        The period of the function is returned.
        `None` is returned when the function is aperiodic or has a complex period.
        The value of `0` is returned as the period of a constant function.

    Raises
    ======

    NotImplementedError
        The value of the period computed cannot be verified.


    Notes
    =====

    Currently, we do not support functions with a complex period.
    The period of functions having complex periodic values such
    as `exp`, `sinh` is evaluated to `None`.

    The value returned might not be the "fundamental" period of the given
    function i.e. it may not be the smallest periodic value of the function.

    The verification of the period through the `check` flag is not reliable
    due to internal simplification of the given expression. Hence, it is set
    to `False` by default.

    Examples
    ========
    >>> from sympy import Symbol, sin, cos, tan, exp
    >>> from sympy.calculus.util import periodicity
    >>> x = Symbol('x')
    >>> f = sin(x) + sin(2*x) + sin(3*x)
    >>> periodicity(f, x)
    2*pi
    >>> periodicity(sin(x)*cos(x), x)
    pi
    >>> periodicity(exp(tan(2*x) - 1), x)
    pi/2
    >>> periodicity(sin(4*x)**cos(2*x), x)
    pi
    >>> periodicity(exp(x), x)
    """
    from sympy.core.mod import Mod
    from sympy.core.relational import Relational
    from sympy.functions.elementary.exponential import exp
    from sympy.functions.elementary.complexes import Abs
    from sympy.functions.elementary.trigonometric import (
        TrigonometricFunction, sin, cos, csc, sec)
    from sympy.simplify.simplify import simplify
    from sympy.solvers.decompogen import decompogen
    from sympy.polys.polytools import degree

    temp = Dummy('x', real=True)
    f = f.subs(symbol, temp)
    symbol = temp

    def _check(orig_f, period):
        '''Return the checked period or raise an error.'''
        new_f = orig_f.subs(symbol, symbol + period)
        if new_f.equals(orig_f):
            return period
        else:
            raise NotImplementedError(filldedent('''
                The period of the given function cannot be verified.
                When `%s` was replaced with `%s + %s` in `%s`, the result
                was `%s` which was not recognized as being the same as
                the original function.
                So either the period was wrong or the two forms were
                not recognized as being equal.
                Set check=False to obtain the value.''' %
                (symbol, symbol, period, orig_f, new_f)))

    orig_f = f
    period = None

    if isinstance(f, Relational):
        f = f.lhs - f.rhs

    f = simplify(f)

    if symbol not in f.free_symbols:
        return S.Zero

    if isinstance(f, TrigonometricFunction):
        try:
            period = f.period(symbol)
        except NotImplementedError:
            pass

    if isinstance(f, Abs):
        arg = f.args[0]
        if isinstance(arg, (sec, csc, cos)):
            # all but tan and cot might have a
            # a period that is half as large
            # so recast as sin
            arg = sin(arg.args[0])
        period = periodicity(arg, symbol)
        if period is not None and isinstance(arg, sin):
            # the argument of Abs was a trigonometric other than
            # cot or tan; test to see if the half-period
            # is valid. Abs(arg) has behaviour equivalent to
            # orig_f, so use that for test:
            orig_f = Abs(arg)
            try:
                return _check(orig_f, period/2)
            except NotImplementedError as err:
                if check:
                    raise NotImplementedError(err)
            # else let new orig_f and period be
            # checked below

    if isinstance(f, exp):
        f = f.func(expand_mul(f.args[0]))
        if im(f) != 0:
            period_real = periodicity(re(f), symbol)
            period_imag = periodicity(im(f), symbol)
            if period_real is not None and period_imag is not None:
                period = lcim([period_real, period_imag])

    if f.is_Pow:
        base, expo = f.args
        base_has_sym = base.has(symbol)
        expo_has_sym = expo.has(symbol)

        if base_has_sym and not expo_has_sym:
            period = periodicity(base, symbol)

        elif expo_has_sym and not base_has_sym:
            period = periodicity(expo, symbol)

        else:
            period = _periodicity(f.args, symbol)

    elif f.is_Mul:
        coeff, g = f.as_independent(symbol, as_Add=False)
        if isinstance(g, TrigonometricFunction) or coeff is not S.One:
            period = periodicity(g, symbol)

        else:
            period = _periodicity(g.args, symbol)

    elif f.is_Add:
        k, g = f.as_independent(symbol)
        if k is not S.Zero:
            return periodicity(g, symbol)

        period = _periodicity(g.args, symbol)

    elif isinstance(f, Mod):
        a, n = f.args

        if a == symbol:
            period = n
        elif isinstance(a, TrigonometricFunction):
            period = periodicity(a, symbol)
        #check if 'f' is linear in 'symbol'
        elif (a.is_polynomial(symbol) and degree(a, symbol) == 1 and
            symbol not in n.free_symbols):
                period = Abs(n / a.diff(symbol))

    elif period is None:
        from sympy.solvers.decompogen import compogen
        g_s = decompogen(f, symbol)
        num_of_gs = len(g_s)
        if num_of_gs > 1:
            for index, g in enumerate(reversed(g_s)):
                start_index = num_of_gs - 1 - index
                g = compogen(g_s[start_index:], symbol)
                if g != orig_f and g != f: # Fix for issue 12620
                    period = periodicity(g, symbol)
                    if period is not None:
                        break

    if period is not None:
        if check:
            return _check(orig_f, period)
        return period

    return None


def _periodicity(args, symbol):
    """
    Helper for `periodicity` to find the period of a list of simpler
    functions.
    It uses the `lcim` method to find the least common period of
    all the functions.

    Parameters
    ==========

    args : Tuple of Symbol
        All the symbols present in a function.

    symbol : Symbol
        The symbol over which the function is to be evaluated.

    Returns
    =======

    period
        The least common period of the function for all the symbols
        of the function.
        None if for at least one of the symbols the function is aperiodic

    """
    periods = []
    for f in args:
        period = periodicity(f, symbol)
        if period is None:
            return None

        if period is not S.Zero:
            periods.append(period)

    if len(periods) > 1:
        return lcim(periods)

    if periods:
        return periods[0]


def lcim(numbers):
    """Returns the least common integral multiple of a list of numbers.

    The numbers can be rational or irrational or a mixture of both.
    `None` is returned for incommensurable numbers.

    Parameters
    ==========

    numbers : list
        Numbers (rational and/or irrational) for which lcim is to be found.

    Returns
    =======

    number
        lcim if it exists, otherwise `None` for incommensurable numbers.

    Examples
    ========

    >>> from sympy import S, pi
    >>> from sympy.calculus.util import lcim
    >>> lcim([S(1)/2, S(3)/4, S(5)/6])
    15/2
    >>> lcim([2*pi, 3*pi, pi, pi/2])
    6*pi
    >>> lcim([S(1), 2*pi])
    """
    result = None
    if all(num.is_irrational for num in numbers):
        factorized_nums = list(map(lambda num: num.factor(), numbers))
        factors_num = list(
            map(lambda num: num.as_coeff_Mul(),
                factorized_nums))
        term = factors_num[0][1]
        if all(factor == term for coeff, factor in factors_num):
            common_term = term
            coeffs = [coeff for coeff, factor in factors_num]
            result = lcm_list(coeffs) * common_term

    elif all(num.is_rational for num in numbers):
        result = lcm_list(numbers)

    else:
        pass

    return result

def is_convex(f, *syms, **kwargs):
    """Determines the  convexity of the function passed in the argument.

    Parameters
    ==========

    f : Expr
        The concerned function.
    syms : Tuple of symbols
        The variables with respect to which the convexity is to be determined.
    domain : Interval, optional
        The domain over which the convexity of the function has to be checked.
        If unspecified, S.Reals will be the default domain.

    Returns
    =======

    Boolean
        The method returns `True` if the function is convex otherwise it
        returns `False`.

    Raises
    ======

    NotImplementedError
        The check for the convexity of multivariate functions is not implemented yet.

    Notes
    =====

    To determine concavity of a function pass `-f` as the concerned function.
    To determine logarithmic convexity of a function pass log(f) as
    concerned function.
    To determine logartihmic concavity of a function pass -log(f) as
    concerned function.

    Currently, convexity check of multivariate functions is not handled.

    Examples
    ========

    >>> from sympy import symbols, exp, oo, Interval
    >>> from sympy.calculus.util import is_convex
    >>> x = symbols('x')
    >>> is_convex(exp(x), x)
    True
    >>> is_convex(x**3, x, domain = Interval(-1, oo))
    False

    References
    ==========

    .. [1] https://en.wikipedia.org/wiki/Convex_function
    .. [2] http://www.ifp.illinois.edu/~angelia/L3_convfunc.pdf
    .. [3] https://en.wikipedia.org/wiki/Logarithmically_convex_function
    .. [4] https://en.wikipedia.org/wiki/Logarithmically_concave_function
    .. [5] https://en.wikipedia.org/wiki/Concave_function

    """

    if len(syms) > 1:
        raise NotImplementedError(
            "The check for the convexity of multivariate functions is not implemented yet.")

    f = _sympify(f)
    domain = kwargs.get('domain', S.Reals)
    var = syms[0]
    condition = f.diff(var, 2) < 0
    if solve_univariate_inequality(condition, var, False, domain):
        return False
    return True


def stationary_points(f, symbol, domain=S.Reals):
    """
    Returns the stationary points of a function (where derivative of the
    function is 0) in the given domain.

    Parameters
    ==========

    f : Expr
        The concerned function.
    symbol : Symbol
        The variable for which the stationary points are to be determined.
    domain : Interval
        The domain over which the stationary points have to be checked.
        If unspecified, S.Reals will be the default domain.

    Returns
    =======

    Set
        A set of stationary points for the function. If there are no
        stationary point, an EmptySet is returned.

    Examples
    ========

    >>> from sympy import Symbol, S, sin, log, pi, pprint, stationary_points
    >>> from sympy.sets import Interval
    >>> x = Symbol('x')

    >>> stationary_points(1/x, x, S.Reals)
    EmptySet

    >>> pprint(stationary_points(sin(x), x), use_unicode=False)
              pi                              3*pi
    {2*n*pi + -- | n in Integers} U {2*n*pi + ---- | n in Integers}
              2                                2

    >>> stationary_points(sin(x),x, Interval(0, 4*pi))
    FiniteSet(pi/2, 3*pi/2, 5*pi/2, 7*pi/2)

    """
    from sympy import solveset, diff

    if isinstance(domain, EmptySet):
        return S.EmptySet

    domain = continuous_domain(f, symbol, domain)
    set = solveset(diff(f, symbol), symbol, domain)

    return set


def maximum(f, symbol, domain=S.Reals):
    """
    Returns the maximum value of a function in the given domain.

    Parameters
    ==========

    f : Expr
        The concerned function.
    symbol : Symbol
        The variable for maximum value needs to be determined.
    domain : Interval
        The domain over which the maximum have to be checked.
        If unspecified, then Global maximum is returned.

    Returns
    =======

    number
        Maximum value of the function in given domain.

    Examples
    ========

    >>> from sympy import Symbol, S, sin, cos, pi, maximum
    >>> from sympy.sets import Interval
    >>> x = Symbol('x')

    >>> f = -x**2 + 2*x + 5
    >>> maximum(f, x, S.Reals)
    6

    >>> maximum(sin(x), x, Interval(-pi, pi/4))
    sqrt(2)/2

    >>> maximum(sin(x)*cos(x), x)
    1/2

    """
    from sympy import Symbol

    if isinstance(symbol, Symbol):
        if isinstance(domain, EmptySet):
            raise ValueError("Maximum value not defined for empty domain.")

        return function_range(f, symbol, domain).sup
    else:
        raise ValueError("%s is not a valid symbol." % symbol)


def minimum(f, symbol, domain=S.Reals):
    """
    Returns the minimum value of a function in the given domain.

    Parameters
    ==========

    f : Expr
        The concerned function.
    symbol : Symbol
        The variable for minimum value needs to be determined.
    domain : Interval
        The domain over which the minimum have to be checked.
        If unspecified, then Global minimum is returned.

    Returns
    =======

    number
        Minimum value of the function in the given domain.

    Examples
    ========

    >>> from sympy import Symbol, S, sin, cos, minimum
    >>> from sympy.sets import Interval
    >>> x = Symbol('x')

    >>> f = x**2 + 2*x + 5
    >>> minimum(f, x, S.Reals)
    4

    >>> minimum(sin(x), x, Interval(2, 3))
    sin(3)

    >>> minimum(sin(x)*cos(x), x)
    -1/2

    """
    from sympy import Symbol

    if isinstance(symbol, Symbol):
        if isinstance(domain, EmptySet):
            raise ValueError("Minimum value not defined for empty domain.")

        return function_range(f, symbol, domain).inf
    else:
        raise ValueError("%s is not a valid symbol." % symbol)


class AccumulationBounds(AtomicExpr):
    r"""
    # Note AccumulationBounds has an alias: AccumBounds

    AccumulationBounds represent an interval `[a, b]`, which is always closed
    at the ends. Here `a` and `b` can be any value from extended real numbers.

    The intended meaning of AccummulationBounds is to give an approximate
    location of the accumulation points of a real function at a limit point.

    Let `a` and `b` be reals such that a <= b.

    `\left\langle a, b\right\rangle = \{x \in \mathbb{R} \mid a \le x \le b\}`

    `\left\langle -\infty, b\right\rangle = \{x \in \mathbb{R} \mid x \le b\} \cup \{-\infty, \infty\}`

    `\left\langle a, \infty \right\rangle = \{x \in \mathbb{R} \mid a \le x\} \cup \{-\infty, \infty\}`

    `\left\langle -\infty, \infty \right\rangle = \mathbb{R} \cup \{-\infty, \infty\}`

    `oo` and `-oo` are added to the second and third definition respectively,
    since if either `-oo` or `oo` is an argument, then the other one should
    be included (though not as an end point). This is forced, since we have,
    for example, `1/AccumBounds(0, 1) = AccumBounds(1, oo)`, and the limit at
    `0` is not one-sided. As x tends to `0-`, then `1/x -> -oo`, so `-oo`
    should be interpreted as belonging to `AccumBounds(1, oo)` though it need
    not appear explicitly.

    In many cases it suffices to know that the limit set is bounded.
    However, in some other cases more exact information could be useful.
    For example, all accumulation values of cos(x) + 1 are non-negative.
    (AccumBounds(-1, 1) + 1 = AccumBounds(0, 2))

    A AccumulationBounds object is defined to be real AccumulationBounds,
    if its end points are finite reals.

    Let `X`, `Y` be real AccumulationBounds, then their sum, difference,
    product are defined to be the following sets:

    `X + Y = \{ x+y \mid x \in X \cap y \in Y\}`

    `X - Y = \{ x-y \mid x \in X \cap y \in Y\}`

    `X * Y = \{ x*y \mid x \in X \cap y \in Y\}`

    There is, however, no consensus on Interval division.

    `X / Y = \{ z \mid \exists x \in X, y \in Y \mid y \neq 0, z = x/y\}`

    Note: According to this definition the quotient of two AccumulationBounds
    may not be a AccumulationBounds object but rather a union of
    AccumulationBounds.

    Note
    ====

    The main focus in the interval arithmetic is on the simplest way to
    calculate upper and lower endpoints for the range of values of a
    function in one or more variables. These barriers are not necessarily
    the supremum or infimum, since the precise calculation of those values
    can be difficult or impossible.

    Examples
    ========

    >>> from sympy import AccumBounds, sin, exp, log, pi, E, S, oo
    >>> from sympy.abc import x

    >>> AccumBounds(0, 1) + AccumBounds(1, 2)
    AccumBounds(1, 3)

    >>> AccumBounds(0, 1) - AccumBounds(0, 2)
    AccumBounds(-2, 1)

    >>> AccumBounds(-2, 3)*AccumBounds(-1, 1)
    AccumBounds(-3, 3)

    >>> AccumBounds(1, 2)*AccumBounds(3, 5)
    AccumBounds(3, 10)

    The exponentiation of AccumulationBounds is defined
    as follows:

    If 0 does not belong to `X` or `n > 0` then

    `X^n = \{ x^n \mid x \in X\}`

    otherwise

    `X^n = \{ x^n \mid x \neq 0, x \in X\} \cup \{-\infty, \infty\}`

    Here for fractional `n`, the part of `X` resulting in a complex
    AccumulationBounds object is neglected.

    >>> AccumBounds(-1, 4)**(S(1)/2)
    AccumBounds(0, 2)

    >>> AccumBounds(1, 2)**2
    AccumBounds(1, 4)

    >>> AccumBounds(-1, oo)**(-1)
    AccumBounds(-oo, oo)

    Note: `<a, b>^2` is not same as `<a, b>*<a, b>`

    >>> AccumBounds(-1, 1)**2
    AccumBounds(0, 1)

    >>> AccumBounds(1, 3) < 4
    True

    >>> AccumBounds(1, 3) < -1
    False

    Some elementary functions can also take AccumulationBounds as input.
    A function `f` evaluated for some real AccumulationBounds `<a, b>`
    is defined as `f(\left\langle a, b\right\rangle) = \{ f(x) \mid a \le x \le b \}`

    >>> sin(AccumBounds(pi/6, pi/3))
    AccumBounds(1/2, sqrt(3)/2)

    >>> exp(AccumBounds(0, 1))
    AccumBounds(1, E)

    >>> log(AccumBounds(1, E))
    AccumBounds(0, 1)

    Some symbol in an expression can be substituted for a AccumulationBounds
    object. But it doesn't necessarily evaluate the AccumulationBounds for
    that expression.

    Same expression can be evaluated to different values depending upon
    the form it is used for substitution. For example:

    >>> (x**2 + 2*x + 1).subs(x, AccumBounds(-1, 1))
    AccumBounds(-1, 4)

    >>> ((x + 1)**2).subs(x, AccumBounds(-1, 1))
    AccumBounds(0, 4)

    References
    ==========

    .. [1] https://en.wikipedia.org/wiki/Interval_arithmetic

    .. [2] http://fab.cba.mit.edu/classes/S62.12/docs/Hickey_interval.pdf

    Notes
    =====

    Do not use ``AccumulationBounds`` for floating point interval arithmetic
    calculations, use ``mpmath.iv`` instead.
    """

    is_extended_real = True

    def __new__(cls, min, max):

        min = _sympify(min)
        max = _sympify(max)

        # Only allow real intervals (use symbols with 'is_extended_real=True').
        if not min.is_extended_real or not max.is_extended_real:
            raise ValueError("Only real AccumulationBounds are supported")

        # Make sure that the created AccumBounds object will be valid.
        if max.is_comparable and min.is_comparable:
            if max < min:
                raise ValueError(
                    "Lower limit should be smaller than upper limit")

        if max == min:
            return max

        return Basic.__new__(cls, min, max)

    # setting the operation priority
    _op_priority = 11.0

    def _eval_is_real(self):
        if self.min.is_real and self.max.is_real:
            return True

    @property
    def min(self):
        """
        Returns the minimum possible value attained by AccumulationBounds
        object.

        Examples
        ========

        >>> from sympy import AccumBounds
        >>> AccumBounds(1, 3).min
        1

        """
        return self.args[0]

    @property
    def max(self):
        """
        Returns the maximum possible value attained by AccumulationBounds
        object.

        Examples
        ========

        >>> from sympy import AccumBounds
        >>> AccumBounds(1, 3).max
        3

        """
        return self.args[1]

    @property
    def delta(self):
        """
        Returns the difference of maximum possible value attained by
        AccumulationBounds object and minimum possible value attained
        by AccumulationBounds object.

        Examples
        ========

        >>> from sympy import AccumBounds
        >>> AccumBounds(1, 3).delta
        2

        """
        return self.max - self.min

    @property
    def mid(self):
        """
        Returns the mean of maximum possible value attained by
        AccumulationBounds object and minimum possible value
        attained by AccumulationBounds object.

        Examples
        ========

        >>> from sympy import AccumBounds
        >>> AccumBounds(1, 3).mid
        2

        """
        return (self.min + self.max) / 2

    @_sympifyit('other', NotImplemented)
    def _eval_power(self, other):
        return self.__pow__(other)

    @_sympifyit('other', NotImplemented)
    def __add__(self, other):
        if isinstance(other, Expr):
            if isinstance(other, AccumBounds):
                return AccumBounds(
                    Add(self.min, other.min),
                    Add(self.max, other.max))
            if other is S.Infinity and self.min is S.NegativeInfinity or \
                    other is S.NegativeInfinity and self.max is S.Infinity:
                return AccumBounds(-oo, oo)
            elif other.is_extended_real:
                if self.min is S.NegativeInfinity and self.max is S.Infinity:
                    return AccumBounds(-oo, oo)
                elif self.min is S.NegativeInfinity:
                    return AccumBounds(-oo, self.max + other)
                elif self.max is S.Infinity:
                    return AccumBounds(self.min + other, oo)
                else:
                    return AccumBounds(Add(self.min, other), Add(self.max, other))
            return Add(self, other, evaluate=False)
        return NotImplemented

    __radd__ = __add__

    def __neg__(self):
        return AccumBounds(-self.max, -self.min)

    @_sympifyit('other', NotImplemented)
    def __sub__(self, other):
        if isinstance(other, Expr):
            if isinstance(other, AccumBounds):
                return AccumBounds(
                    Add(self.min, -other.max),
                    Add(self.max, -other.min))
            if other is S.NegativeInfinity and self.min is S.NegativeInfinity or \
                    other is S.Infinity and self.max is S.Infinity:
                return AccumBounds(-oo, oo)
            elif other.is_extended_real:
                if self.min is S.NegativeInfinity and self.max is S.Infinity:
                    return AccumBounds(-oo, oo)
                elif self.min is S.NegativeInfinity:
                    return AccumBounds(-oo, self.max - other)
                elif self.max is S.Infinity:
                    return AccumBounds(self.min - other, oo)
                else:
                    return AccumBounds(
                        Add(self.min, -other),
                        Add(self.max, -other))
            return Add(self, -other, evaluate=False)
        return NotImplemented

    @_sympifyit('other', NotImplemented)
    def __rsub__(self, other):
        return self.__neg__() + other

    @_sympifyit('other', NotImplemented)
    def __mul__(self, other):
        if isinstance(other, Expr):
            if isinstance(other, AccumBounds):
                return AccumBounds(Min(Mul(self.min, other.min),
                                       Mul(self.min, other.max),
                                       Mul(self.max, other.min),
                                       Mul(self.max, other.max)),
                                   Max(Mul(self.min, other.min),
                                       Mul(self.min, other.max),
                                       Mul(self.max, other.min),
                                       Mul(self.max, other.max)))
            if other is S.Infinity:
                if self.min.is_zero:
                    return AccumBounds(0, oo)
                if self.max.is_zero:
                    return AccumBounds(-oo, 0)
            if other is S.NegativeInfinity:
                if self.min.is_zero:
                    return AccumBounds(-oo, 0)
                if self.max.is_zero:
                    return AccumBounds(0, oo)
            if other.is_extended_real:
                if other.is_zero:
                    if self == AccumBounds(-oo, oo):
                        return AccumBounds(-oo, oo)
                    if self.max is S.Infinity:
                        return AccumBounds(0, oo)
                    if self.min is S.NegativeInfinity:
                        return AccumBounds(-oo, 0)
                    return S.Zero
                if other.is_extended_positive:
                    return AccumBounds(
                        Mul(self.min, other),
                        Mul(self.max, other))
                elif other.is_extended_negative:
                    return AccumBounds(
                        Mul(self.max, other),
                        Mul(self.min, other))
            if isinstance(other, Order):
                return other
            return Mul(self, other, evaluate=False)
        return NotImplemented

    __rmul__ = __mul__

    @_sympifyit('other', NotImplemented)
    def __div__(self, other):
        if isinstance(other, Expr):
            if isinstance(other, AccumBounds):
                if other.min.is_positive or other.max.is_negative:
                    return self * AccumBounds(1/other.max, 1/other.min)

                if (self.min.is_extended_nonpositive and self.max.is_extended_nonnegative and
                    other.min.is_extended_nonpositive and other.max.is_extended_nonnegative):
                    if self.min.is_zero and other.min.is_zero:
                        return AccumBounds(0, oo)
                    if self.max.is_zero and other.min.is_zero:
                        return AccumBounds(-oo, 0)
                    return AccumBounds(-oo, oo)

                if self.max.is_extended_negative:
                    if other.min.is_extended_negative:
                        if other.max.is_zero:
                            return AccumBounds(self.max / other.min, oo)
                        if other.max.is_extended_positive:
                            # the actual answer is a Union of AccumBounds,
                            # Union(AccumBounds(-oo, self.max/other.max),
                            #       AccumBounds(self.max/other.min, oo))
                            return AccumBounds(-oo, oo)

                    if other.min.is_zero and other.max.is_extended_positive:
                        return AccumBounds(-oo, self.max / other.max)

                if self.min.is_extended_positive:
                    if other.min.is_extended_negative:
                        if other.max.is_zero:
                            return AccumBounds(-oo, self.min / other.min)
                        if other.max.is_extended_positive:
                            # the actual answer is a Union of AccumBounds,
                            # Union(AccumBounds(-oo, self.min/other.min),
                            #       AccumBounds(self.min/other.max, oo))
                            return AccumBounds(-oo, oo)

                    if other.min.is_zero and other.max.is_extended_positive:
                        return AccumBounds(self.min / other.max, oo)

            elif other.is_extended_real:
                if other is S.Infinity or other is S.NegativeInfinity:
                    if self == AccumBounds(-oo, oo):
                        return AccumBounds(-oo, oo)
                    if self.max is S.Infinity:
                        return AccumBounds(Min(0, other), Max(0, other))
                    if self.min is S.NegativeInfinity:
                        return AccumBounds(Min(0, -other), Max(0, -other))
                if other.is_extended_positive:
                    return AccumBounds(self.min / other, self.max / other)
                elif other.is_extended_negative:
                    return AccumBounds(self.max / other, self.min / other)
            if (1 / other) is S.ComplexInfinity:
                return Mul(self, 1 / other, evaluate=False)
            else:
                return Mul(self, 1 / other)

        return NotImplemented

    __truediv__ = __div__

    @_sympifyit('other', NotImplemented)
    def __rdiv__(self, other):
        if isinstance(other, Expr):
            if other.is_extended_real:
                if other.is_zero:
                    return S.Zero
                if (self.min.is_extended_nonpositive and self.max.is_extended_nonnegative):
                    if self.min.is_zero:
                        if other.is_extended_positive:
                            return AccumBounds(Mul(other, 1 / self.max), oo)
                        if other.is_extended_negative:
                            return AccumBounds(-oo, Mul(other, 1 / self.max))
                    if self.max.is_zero:
                        if other.is_extended_positive:
                            return AccumBounds(-oo, Mul(other, 1 / self.min))
                        if other.is_extended_negative:
                            return AccumBounds(Mul(other, 1 / self.min), oo)
                    return AccumBounds(-oo, oo)
                else:
                    return AccumBounds(Min(other / self.min, other / self.max),
                                       Max(other / self.min, other / self.max))
            return Mul(other, 1 / self, evaluate=False)
        else:
            return NotImplemented

    __rtruediv__ = __rdiv__

    @_sympifyit('other', NotImplemented)
    def __pow__(self, other):
        from sympy.functions.elementary.miscellaneous import real_root
        if isinstance(other, Expr):
            if other is S.Infinity:
                if self.min.is_extended_nonnegative:
                    if self.max < 1:
                        return S.Zero
                    if self.min > 1:
                        return S.Infinity
                    return AccumBounds(0, oo)
                elif self.max.is_extended_negative:
                    if self.min > -1:
                        return S.Zero
                    if self.max < -1:
                        return FiniteSet(-oo, oo)
                    return AccumBounds(-oo, oo)
                else:
                    if self.min > -1:
                        if self.max < 1:
                            return S.Zero
                        return AccumBounds(0, oo)
                    return AccumBounds(-oo, oo)

            if other is S.NegativeInfinity:
                return (1 / self)**oo

            if other.is_extended_real and other.is_number:
                if other.is_zero:
                    return S.One

                if other.is_Integer:
                    if self.min.is_extended_positive:
                        return AccumBounds(
                            Min(self.min ** other, self.max ** other),
                            Max(self.min ** other, self.max ** other))
                    elif self.max.is_extended_negative:
                        return AccumBounds(
                            Min(self.max ** other, self.min ** other),
                            Max(self.max ** other, self.min ** other))

                    if other % 2 == 0:
                        if other.is_extended_negative:
                            if self.min.is_zero:
                                return AccumBounds(self.max**other, oo)
                            if self.max.is_zero:
                                return AccumBounds(self.min**other, oo)
                            return AccumBounds(0, oo)
                        return AccumBounds(
                            S.Zero, Max(self.min**other, self.max**other))
                    else:
                        if other.is_extended_negative:
                            if self.min.is_zero:
                                return AccumBounds(self.max**other, oo)
                            if self.max.is_zero:
                                return AccumBounds(-oo, self.min**other)
                            return AccumBounds(-oo, oo)
                        return AccumBounds(self.min**other, self.max**other)

                num, den = other.as_numer_denom()
                if num == S.One:
                    if den % 2 == 0:
                        if S.Zero in self:
                            if self.min.is_extended_negative:
                                return AccumBounds(0, real_root(self.max, den))
                    return AccumBounds(real_root(self.min, den),
                                       real_root(self.max, den))
                if den!=1:
                    num_pow = self**num
                    return num_pow**(1 / den)
            return AccumBounds(-oo, oo)

        return NotImplemented

    def __abs__(self):
        if self.max.is_extended_negative:
            return self.__neg__()
        elif self.min.is_extended_negative:
            return AccumBounds(S.Zero, Max(abs(self.min), self.max))
        else:
            return self


<<<<<<< HEAD
    def _eval_is_gt(self, other):
=======
        """
        other = _sympify(other)
        if isinstance(other, AccumBounds):
            if self.max < other.min:
                return True
            if self.min >= other.max:
                return False
        elif not other.is_extended_real:
            raise TypeError(
                "Invalid comparison of %s %s" %
                (type(other), other))
        elif other.is_comparable:
            if self.max < other:
                return True
            if self.min >= other:
                return False
        return super().__lt__(other)

    def __le__(self, other):
        """
        Returns True if range of values attained by `self` AccumulationBounds
        object is less than or equal to the range of values attained by
        `other`, where other may be any value of type AccumulationBounds
        object or extended real number value, False if `other`
        satisfies the same property, else an unevaluated Relational.

        Examples
        ========

        >>> from sympy import AccumBounds, oo
        >>> AccumBounds(1, 3) <= AccumBounds(4, oo)
        True
        >>> AccumBounds(1, 4) <= AccumBounds(3, 4)
        AccumBounds(1, 4) <= AccumBounds(3, 4)
        >>> AccumBounds(1, 3) <= 0
        False

        """
        other = _sympify(other)
        if isinstance(other, AccumBounds):
            if self.max <= other.min:
                return True
            if self.min > other.max:
                return False
        elif not other.is_extended_real:
            raise TypeError(
                "Invalid comparison of %s %s" %
                (type(other), other))
        elif other.is_comparable:
            if self.max <= other:
                return True
            if self.min > other:
                return False
        return super().__le__(other)

    def __gt__(self, other):
>>>>>>> 8aef2dbd
        """
        Returns True if range of values attained by `self` AccumulationBounds
        object is greater than the range of values attained by `other`,
        where other may be any value of type AccumulationBounds object or
        extended real number value, False if `other` satisfies
        the same property, else an unevaluated Relational.

        Examples
        ========

        >>> from sympy import AccumBounds, oo
        >>> AccumBounds(1, 3) > AccumBounds(4, oo)
        False
        >>> AccumBounds(1, 4) > AccumBounds(3, 4)
        AccumBounds(1, 4) > AccumBounds(3, 4)
        >>> AccumBounds(1, oo) > -1
        True

        """
        other = _sympify(other)
        if isinstance(other, AccumBounds):
            if self.min > other.max:
                return True
            if self.max <= other.min:
                return False
        elif not other.is_extended_real:
            raise TypeError(
                "Invalid comparison of %s %s" %
                (type(other), other))
        elif other.is_comparable:
            if self.min > other:
                return True
            if self.max <= other:
                return False
<<<<<<< HEAD
        return None
=======
        return super().__gt__(other)

    def __ge__(self, other):
        """
        Returns True if range of values attained by `self` AccumulationBounds
        object is less that the range of values attained by `other`, where
        other may be any value of type AccumulationBounds object or extended
        real number value, False if `other` satisfies the same
        property, else an unevaluated Relational.

        Examples
        ========

        >>> from sympy import AccumBounds, oo
        >>> AccumBounds(1, 3) >= AccumBounds(4, oo)
        False
        >>> AccumBounds(1, 4) >= AccumBounds(3, 4)
        AccumBounds(1, 4) >= AccumBounds(3, 4)
        >>> AccumBounds(1, oo) >= 1
        True
>>>>>>> 8aef2dbd

    def _eval_is_ge(self, other):
        """
      Returns True if range of values attained by `self` AccumulationBounds
      object is less that the range of values attained by `other`, where
      other may be any value of type AccumulationBounds object or extended
      real number value, False if `other` satisfies the same
      property, else an unevaluated Relational.

      Examples
      ========

      >>> from sympy import AccumBounds, oo
      >>> AccumBounds(1, 3) >= AccumBounds(4, oo)
      False
      >>> AccumBounds(1, 4) >= AccumBounds(3, 4)
      AccumBounds(1, 4) >= AccumBounds(3, 4)
      >>> AccumBounds(1, oo) >= 1
      True

      """
        other = _sympify(other)
        if isinstance(other, AccumBounds):
            if self.min >= other.max:
                return True
            if self.max < other.min:
                return False
        elif not other.is_extended_real:
            raise TypeError(
                "Invalid comparison of %s %s" %
                (type(other), other))
        elif other.is_comparable:
            if self.min >= other:
                return True
            if self.max < other:
                return False
<<<<<<< HEAD
        return None


=======
        return super().__ge__(other)
>>>>>>> 8aef2dbd

    def __contains__(self, other):
        """
        Returns True if other is contained in self, where other
        belongs to extended real numbers, False if not contained,
        otherwise TypeError is raised.

        Examples
        ========

        >>> from sympy import AccumBounds, oo
        >>> 1 in AccumBounds(-1, 3)
        True

        -oo and oo go together as limits (in AccumulationBounds).

        >>> -oo in AccumBounds(1, oo)
        True

        >>> oo in AccumBounds(-oo, 0)
        True

        """
        other = _sympify(other)

        if other is S.Infinity or other is S.NegativeInfinity:
            if self.min is S.NegativeInfinity or self.max is S.Infinity:
                return True
            return False

        rv = And(self.min <= other, self.max >= other)
        if rv not in (True, False):
            raise TypeError("input failed to evaluate")
        return rv

    def intersection(self, other):
        """
        Returns the intersection of 'self' and 'other'.
        Here other can be an instance of FiniteSet or AccumulationBounds.

        Parameters
        ==========

        other: AccumulationBounds
             Another AccumulationBounds object with which the intersection
             has to be computed.

        Returns
        =======

        AccumulationBounds
            Intersection of 'self' and 'other'.

        Examples
        ========

        >>> from sympy import AccumBounds, FiniteSet
        >>> AccumBounds(1, 3).intersection(AccumBounds(2, 4))
        AccumBounds(2, 3)

        >>> AccumBounds(1, 3).intersection(AccumBounds(4, 6))
        EmptySet

        >>> AccumBounds(1, 4).intersection(FiniteSet(1, 2, 5))
        FiniteSet(1, 2)

        """
        if not isinstance(other, (AccumBounds, FiniteSet)):
            raise TypeError(
                "Input must be AccumulationBounds or FiniteSet object")

        if isinstance(other, FiniteSet):
            fin_set = S.EmptySet
            for i in other:
                if i in self:
                    fin_set = fin_set + FiniteSet(i)
            return fin_set

        if self.max < other.min or self.min > other.max:
            return S.EmptySet

        if self.min <= other.min:
            if self.max <= other.max:
                return AccumBounds(other.min, self.max)
            if self.max > other.max:
                return other

        if other.min <= self.min:
            if other.max < self.max:
                return AccumBounds(self.min, other.max)
            if other.max > self.max:
                return self

    def union(self, other):
        # TODO : Devise a better method for Union of AccumBounds
        # this method is not actually correct and
        # can be made better
        if not isinstance(other, AccumBounds):
            raise TypeError(
                "Input must be AccumulationBounds or FiniteSet object")

        if self.min <= other.min and self.max >= other.min:
            return AccumBounds(self.min, Max(self.max, other.max))

        if other.min <= self.min and other.max >= self.min:
            return AccumBounds(other.min, Max(self.max, other.max))


# setting an alias for AccumulationBounds
AccumBounds = AccumulationBounds<|MERGE_RESOLUTION|>--- conflicted
+++ resolved
@@ -1373,67 +1373,8 @@
             return self
 
 
-<<<<<<< HEAD
+
     def _eval_is_gt(self, other):
-=======
-        """
-        other = _sympify(other)
-        if isinstance(other, AccumBounds):
-            if self.max < other.min:
-                return True
-            if self.min >= other.max:
-                return False
-        elif not other.is_extended_real:
-            raise TypeError(
-                "Invalid comparison of %s %s" %
-                (type(other), other))
-        elif other.is_comparable:
-            if self.max < other:
-                return True
-            if self.min >= other:
-                return False
-        return super().__lt__(other)
-
-    def __le__(self, other):
-        """
-        Returns True if range of values attained by `self` AccumulationBounds
-        object is less than or equal to the range of values attained by
-        `other`, where other may be any value of type AccumulationBounds
-        object or extended real number value, False if `other`
-        satisfies the same property, else an unevaluated Relational.
-
-        Examples
-        ========
-
-        >>> from sympy import AccumBounds, oo
-        >>> AccumBounds(1, 3) <= AccumBounds(4, oo)
-        True
-        >>> AccumBounds(1, 4) <= AccumBounds(3, 4)
-        AccumBounds(1, 4) <= AccumBounds(3, 4)
-        >>> AccumBounds(1, 3) <= 0
-        False
-
-        """
-        other = _sympify(other)
-        if isinstance(other, AccumBounds):
-            if self.max <= other.min:
-                return True
-            if self.min > other.max:
-                return False
-        elif not other.is_extended_real:
-            raise TypeError(
-                "Invalid comparison of %s %s" %
-                (type(other), other))
-        elif other.is_comparable:
-            if self.max <= other:
-                return True
-            if self.min > other:
-                return False
-        return super().__le__(other)
-
-    def __gt__(self, other):
->>>>>>> 8aef2dbd
-        """
         Returns True if range of values attained by `self` AccumulationBounds
         object is greater than the range of values attained by `other`,
         where other may be any value of type AccumulationBounds object or
@@ -1467,33 +1408,11 @@
                 return True
             if self.max <= other:
                 return False
-<<<<<<< HEAD
         return None
-=======
-        return super().__gt__(other)
-
-    def __ge__(self, other):
-        """
-        Returns True if range of values attained by `self` AccumulationBounds
-        object is less that the range of values attained by `other`, where
-        other may be any value of type AccumulationBounds object or extended
-        real number value, False if `other` satisfies the same
-        property, else an unevaluated Relational.
-
-        Examples
-        ========
-
-        >>> from sympy import AccumBounds, oo
-        >>> AccumBounds(1, 3) >= AccumBounds(4, oo)
-        False
-        >>> AccumBounds(1, 4) >= AccumBounds(3, 4)
-        AccumBounds(1, 4) >= AccumBounds(3, 4)
-        >>> AccumBounds(1, oo) >= 1
-        True
->>>>>>> 8aef2dbd
+
 
     def _eval_is_ge(self, other):
-        """
+      """
       Returns True if range of values attained by `self` AccumulationBounds
       object is less that the range of values attained by `other`, where
       other may be any value of type AccumulationBounds object or extended
@@ -1527,13 +1446,9 @@
                 return True
             if self.max < other:
                 return False
-<<<<<<< HEAD
+
         return None
 
-
-=======
-        return super().__ge__(other)
->>>>>>> 8aef2dbd
 
     def __contains__(self, other):
         """
