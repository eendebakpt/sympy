--- conflicted
+++ resolved
@@ -470,7 +470,6 @@
     assert Circle((1, 2), 0) == Point(1, 2)
 
 
-<<<<<<< HEAD
 def test_issue_15797():
     Ri = 0.024127189424130748
     Ci = (0.0864931002830291, 0.0819863295239654)
@@ -484,12 +483,12 @@
     assert u.center.x.is_Float
     assert u.center.y.is_Float
     assert u.radius.is_Float
-=======
+
+
 def test_auxiliary_circle():
     x, y, a, b = symbols('x y a b')
     e = Ellipse((x, y), a, b)
     # the general result
     assert e.auxiliary_circle() == Circle((x, y), Max(a, b))
     # a special case where Ellipse is a Circle
-    assert Circle((3, 4), 8).auxiliary_circle() == Circle((3, 4), 8)
->>>>>>> 2d4eb2fd
+    assert Circle((3, 4), 8).auxiliary_circle() == Circle((3, 4), 8)