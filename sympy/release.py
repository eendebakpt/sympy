<<<<<<< HEAD
__version__ = "1.4"
=======
__version__ = "1.5.dev"
>>>>>>> a53b98b8
<|MERGE_RESOLUTION|>--- conflicted
+++ resolved
@@ -1,5 +1 @@
-<<<<<<< HEAD
-__version__ = "1.4"
-=======
-__version__ = "1.5.dev"
->>>>>>> a53b98b8
+__version__ = "1.5.dev"