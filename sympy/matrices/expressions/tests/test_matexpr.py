from sympy import KroneckerDelta, diff, Piecewise, And
from sympy import Sum

from sympy.core import S, symbols, Add, Mul
from sympy.core.compatibility import long
from sympy.functions import transpose, sin, cos, sqrt
from sympy.simplify import simplify
from sympy.matrices import (Identity, ImmutableMatrix, Inverse, MatAdd, MatMul,
        MatPow, Matrix, MatrixExpr, MatrixSymbol, ShapeError, ZeroMatrix,
        SparseMatrix, Transpose, Adjoint)
from sympy.matrices.expressions.matexpr import MatrixElement
from sympy.utilities.pytest import raises


n, m, l, k, p = symbols('n m l k p', integer=True)
x = symbols('x')
A = MatrixSymbol('A', n, m)
B = MatrixSymbol('B', m, l)
C = MatrixSymbol('C', n, n)
D = MatrixSymbol('D', n, n)
E = MatrixSymbol('E', m, n)
w = MatrixSymbol('w', n, 1)


def test_shape():
    assert A.shape == (n, m)
    assert (A*B).shape == (n, l)
    raises(ShapeError, lambda: B*A)


def test_matexpr():
    assert (x*A).shape == A.shape
    assert (x*A).__class__ == MatMul
    assert 2*A - A - A == ZeroMatrix(*A.shape)
    assert (A*B).shape == (n, l)


def test_subs():
    A = MatrixSymbol('A', n, m)
    B = MatrixSymbol('B', m, l)
    C = MatrixSymbol('C', m, l)

    assert A.subs(n, m).shape == (m, m)

    assert (A*B).subs(B, C) == A*C

    assert (A*B).subs(l, n).is_square


def test_ZeroMatrix():
    A = MatrixSymbol('A', n, m)
    Z = ZeroMatrix(n, m)

    assert A + Z == A
    assert A*Z.T == ZeroMatrix(n, n)
    assert Z*A.T == ZeroMatrix(n, n)
    assert A - A == ZeroMatrix(*A.shape)

    assert not Z

    assert transpose(Z) == ZeroMatrix(m, n)
    assert Z.conjugate() == Z

    assert ZeroMatrix(n, n)**0 == Identity(n)
    with raises(ShapeError):
        Z**0
    with raises(ShapeError):
        Z**2


def test_ZeroMatrix_doit():
    Znn = ZeroMatrix(Add(n, n, evaluate=False), n)
    assert isinstance(Znn.rows, Add)
    assert Znn.doit() == ZeroMatrix(2*n, n)
    assert isinstance(Znn.doit().rows, Mul)


def test_Identity():
    A = MatrixSymbol('A', n, m)
    i, j = symbols('i j')

    In = Identity(n)
    Im = Identity(m)

    assert A*Im == A
    assert In*A == A

    assert transpose(In) == In
    assert In.inverse() == In
    assert In.conjugate() == In

    assert In[i, j] != 0
    assert Sum(In[i, j], (i, 0, n-1), (j, 0, n-1)).subs(n,3).doit() == 3
    assert Sum(Sum(In[i, j], (i, 0, n-1)), (j, 0, n-1)).subs(n,3).doit() == 3


def test_Identity_doit():
    Inn = Identity(Add(n, n, evaluate=False))
    assert isinstance(Inn.rows, Add)
    assert Inn.doit() == Identity(2*n)
    assert isinstance(Inn.doit().rows, Mul)


def test_addition():
    A = MatrixSymbol('A', n, m)
    B = MatrixSymbol('B', n, m)

    assert isinstance(A + B, MatAdd)
    assert (A + B).shape == A.shape
    assert isinstance(A - A + 2*B, MatMul)

    raises(ShapeError, lambda: A + B.T)
    raises(TypeError, lambda: A + 1)
    raises(TypeError, lambda: 5 + A)
    raises(TypeError, lambda: 5 - A)

    assert A + ZeroMatrix(n, m) - A == ZeroMatrix(n, m)
    with raises(TypeError):
        ZeroMatrix(n,m) + S(0)


def test_multiplication():
    A = MatrixSymbol('A', n, m)
    B = MatrixSymbol('B', m, l)
    C = MatrixSymbol('C', n, n)

    assert (2*A*B).shape == (n, l)

    assert (A*0*B) == ZeroMatrix(n, l)

    raises(ShapeError, lambda: B*A)
    assert (2*A).shape == A.shape

    assert A * ZeroMatrix(m, m) * B == ZeroMatrix(n, l)

    assert C * Identity(n) * C.I == Identity(n)

    assert B/2 == S.Half*B
    raises(NotImplementedError, lambda: 2/B)

    A = MatrixSymbol('A', n, n)
    B = MatrixSymbol('B', n, n)
    assert Identity(n) * (A + B) == A + B


def test_MatPow():
    A = MatrixSymbol('A', n, n)

    AA = MatPow(A, 2)
    assert AA.exp == 2
    assert AA.base == A
    assert (A**n).exp == n

    assert A**0 == Identity(n)
    assert A**1 == A
    assert A**2 == AA
    assert A**-1 == Inverse(A)
    assert A**S.Half == sqrt(A)
    raises(ShapeError, lambda: MatrixSymbol('B', 3, 2)**2)


def test_MatrixSymbol():
    n, m, t = symbols('n,m,t')
    X = MatrixSymbol('X', n, m)
    assert X.shape == (n, m)
    raises(TypeError, lambda: MatrixSymbol('X', n, m)(t))  # issue 5855
    assert X.doit() == X


def test_dense_conversion():
    X = MatrixSymbol('X', 2, 2)
    assert ImmutableMatrix(X) == ImmutableMatrix(2, 2, lambda i, j: X[i, j])
    assert Matrix(X) == Matrix(2, 2, lambda i, j: X[i, j])


def test_free_symbols():
    assert (C*D).free_symbols == set((C, D))


def test_zero_matmul():
    assert isinstance(S.Zero * MatrixSymbol('X', 2, 2), MatrixExpr)


def test_matadd_simplify():
    A = MatrixSymbol('A', 1, 1)
    assert simplify(MatAdd(A, ImmutableMatrix([[sin(x)**2 + cos(x)**2]]))) == \
        MatAdd(A, ImmutableMatrix([[1]]))


def test_matmul_simplify():
    A = MatrixSymbol('A', 1, 1)
    assert simplify(MatMul(A, ImmutableMatrix([[sin(x)**2 + cos(x)**2]]))) == \
        MatMul(A, ImmutableMatrix([[1]]))


def test_invariants():
    A = MatrixSymbol('A', n, m)
    B = MatrixSymbol('B', m, l)
    X = MatrixSymbol('X', n, n)
    objs = [Identity(n), ZeroMatrix(m, n), A, MatMul(A, B), MatAdd(A, A),
            Transpose(A), Adjoint(A), Inverse(X), MatPow(X, 2), MatPow(X, -1),
            MatPow(X, 0)]
    for obj in objs:
        assert obj == obj.__class__(*obj.args)

def test_indexing():
    A = MatrixSymbol('A', n, m)
    A[1, 2]
    A[l, k]
    A[l+1, k+1]


def test_single_indexing():
    A = MatrixSymbol('A', 2, 3)
    assert A[1] == A[0, 1]
    assert A[long(1)] == A[0, 1]
    assert A[3] == A[1, 0]
    assert list(A[:2, :2]) == [A[0, 0], A[0, 1], A[1, 0], A[1, 1]]
    raises(IndexError, lambda: A[6])
    raises(IndexError, lambda: A[n])
    B = MatrixSymbol('B', n, m)
    raises(IndexError, lambda: B[1])
    B = MatrixSymbol('B', n, 3)
    assert B[3] == B[1, 0]


def test_MatrixElement_commutative():
    assert A[0, 1]*A[1, 0] == A[1, 0]*A[0, 1]


def test_MatrixSymbol_determinant():
    A = MatrixSymbol('A', 4, 4)
    assert A.as_explicit().det() == A[0, 0]*A[1, 1]*A[2, 2]*A[3, 3] - \
        A[0, 0]*A[1, 1]*A[2, 3]*A[3, 2] - A[0, 0]*A[1, 2]*A[2, 1]*A[3, 3] + \
        A[0, 0]*A[1, 2]*A[2, 3]*A[3, 1] + A[0, 0]*A[1, 3]*A[2, 1]*A[3, 2] - \
        A[0, 0]*A[1, 3]*A[2, 2]*A[3, 1] - A[0, 1]*A[1, 0]*A[2, 2]*A[3, 3] + \
        A[0, 1]*A[1, 0]*A[2, 3]*A[3, 2] + A[0, 1]*A[1, 2]*A[2, 0]*A[3, 3] - \
        A[0, 1]*A[1, 2]*A[2, 3]*A[3, 0] - A[0, 1]*A[1, 3]*A[2, 0]*A[3, 2] + \
        A[0, 1]*A[1, 3]*A[2, 2]*A[3, 0] + A[0, 2]*A[1, 0]*A[2, 1]*A[3, 3] - \
        A[0, 2]*A[1, 0]*A[2, 3]*A[3, 1] - A[0, 2]*A[1, 1]*A[2, 0]*A[3, 3] + \
        A[0, 2]*A[1, 1]*A[2, 3]*A[3, 0] + A[0, 2]*A[1, 3]*A[2, 0]*A[3, 1] - \
        A[0, 2]*A[1, 3]*A[2, 1]*A[3, 0] - A[0, 3]*A[1, 0]*A[2, 1]*A[3, 2] + \
        A[0, 3]*A[1, 0]*A[2, 2]*A[3, 1] + A[0, 3]*A[1, 1]*A[2, 0]*A[3, 2] - \
        A[0, 3]*A[1, 1]*A[2, 2]*A[3, 0] - A[0, 3]*A[1, 2]*A[2, 0]*A[3, 1] + \
        A[0, 3]*A[1, 2]*A[2, 1]*A[3, 0]


def test_MatrixElement_diff():
    assert (A[3, 0]*A[0, 0]).diff(A[0, 0]) == A[3, 0]


def test_MatrixElement_doit():
    u = MatrixSymbol('u', 2, 1)
    v = ImmutableMatrix([3, 5])
    assert u[0, 0].subs(u, v).doit() == v[0, 0]


def test_identity_powers():
    M = Identity(n)
    assert MatPow(M, 3).doit() == M**3
    assert M**n == M
    assert MatPow(M, 0).doit() == M**2
    assert M**-2 == M
    assert MatPow(M, -2).doit() == M**0
    N = Identity(3)
    assert MatPow(N, 2).doit() == N**n
    assert MatPow(N, 3).doit() == N
    assert MatPow(N, -2).doit() == N**4
    assert MatPow(N, 2).doit() == N**0


def test_Zero_power():
    z1 = ZeroMatrix(n, n)
    assert z1**4 == z1
    raises(ValueError, lambda:z1**-2)
    assert z1**0 == Identity(n)
    assert MatPow(z1, 2).doit() == z1**2
    raises(ValueError, lambda:MatPow(z1, -2).doit())
    z2 = ZeroMatrix(3, 3)
    assert MatPow(z2, 4).doit() == z2**4
    raises(ValueError, lambda:z2**-3)
    assert z2**3 == MatPow(z2, 3).doit()
    assert z2**0 == Identity(3)
    raises(ValueError, lambda:MatPow(z2, -1).doit())


def test_matrixelement_diff():
    dexpr = diff((D*w)[k,0], w[p,0])

    assert w[k, p].diff(w[k, p]) == 1
    assert w[k, p].diff(w[0, 0]) == KroneckerDelta(0, k)*KroneckerDelta(0, p)
<<<<<<< HEAD
    assert str(dexpr) == "Sum(KroneckerDelta(_i_1, p)*D[k, _i_1], (_i_1, 0, n - 1))"
    assert str(dexpr.doit()) == 'Piecewise((D[k, p], (0 <= p) & (p <= n - 1)), (0, True))'
=======
    assert str(dexpr) == "Sum(KroneckerDelta(_k, p)*D[k, _k], (_k, 0, n - 1))"
    assert str(dexpr.doit()) == 'Piecewise((D[k, p], (p >= 0) & (p <= n - 1)), (0, True))'
>>>>>>> cc6f3f43


def test_MatrixElement_with_values():
    x, y, z, w = symbols("x y z w")
    M = Matrix([[x, y], [z, w]])
    i, j = symbols("i, j")
    Mij = M[i, j]
    assert isinstance(Mij, MatrixElement)
    Ms = SparseMatrix([[2, 3], [4, 5]])
    msij = Ms[i, j]
    assert isinstance(msij, MatrixElement)
    for oi, oj in [(0, 0), (0, 1), (1, 0), (1, 1)]:
        assert Mij.subs({i: oi, j: oj}) == M[oi, oj]
        assert msij.subs({i: oi, j: oj}) == Ms[oi, oj]
    A = MatrixSymbol("A", 2, 2)
    assert A[0, 0].subs(A, M) == x
    assert A[i, j].subs(A, M) == M[i, j]
    assert M[i, j].subs(M, A) == A[i, j]

    assert isinstance(M[3*i - 2, j], MatrixElement)
    assert M[3*i - 2, j].subs({i: 1, j: 0}) == M[1, 0]
    assert isinstance(M[i, 0], MatrixElement)
    assert M[i, 0].subs(i, 0) == M[0, 0]
    assert M[0, i].subs(i, 1) == M[0, 1]

    assert M[i, j].diff(x) == Matrix([[1, 0], [0, 0]])[i, j]

    raises(ValueError, lambda: M[i, 2])
    raises(ValueError, lambda: M[i, -1])
    raises(ValueError, lambda: M[2, i])
    raises(ValueError, lambda: M[-1, i])<|MERGE_RESOLUTION|>--- conflicted
+++ resolved
@@ -289,13 +289,8 @@
 
     assert w[k, p].diff(w[k, p]) == 1
     assert w[k, p].diff(w[0, 0]) == KroneckerDelta(0, k)*KroneckerDelta(0, p)
-<<<<<<< HEAD
     assert str(dexpr) == "Sum(KroneckerDelta(_i_1, p)*D[k, _i_1], (_i_1, 0, n - 1))"
-    assert str(dexpr.doit()) == 'Piecewise((D[k, p], (0 <= p) & (p <= n - 1)), (0, True))'
-=======
-    assert str(dexpr) == "Sum(KroneckerDelta(_k, p)*D[k, _k], (_k, 0, n - 1))"
     assert str(dexpr.doit()) == 'Piecewise((D[k, p], (p >= 0) & (p <= n - 1)), (0, True))'
->>>>>>> cc6f3f43
 
 
 def test_MatrixElement_with_values():
