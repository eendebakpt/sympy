--- conflicted
+++ resolved
@@ -183,23 +183,10 @@
         upper = Tuple(*upper)
         lower = Tuple(*lower)
 
-<<<<<<< HEAD
-        >>> from sympy import symbols
-        >>> from sympy.physics.secondquant import AntiSymmetricTensor
-        >>> i, j = symbols('i,j', below_fermi=True)
-        >>> a, b = symbols('a,b', above_fermi=True)
-        >>> AntiSymmetricTensor('t', (a, b), (i, j))
-        AntiSymmetricTensor(t, Tuple(a, b), Tuple(i, j))
-        >>> AntiSymmetricTensor('t', (b, a), (i, j))
-        -AntiSymmetricTensor(t, Tuple(a, b), Tuple(i, j))
-        >>> -AntiSymmetricTensor('t', (b, a), (i, j))
-        AntiSymmetricTensor(t, Tuple(a, b), Tuple(i, j))
-=======
         if (signu + signl) % 2:
             return -TensorSymbol.__new__(cls, symbol, upper, lower)
         else:
             return  TensorSymbol.__new__(cls, symbol, upper, lower)
->>>>>>> c9470ac4
 
     @classmethod
     def _sortkey(cls, index):
@@ -244,17 +231,10 @@
         >>> from sympy.physics.secondquant import AntiSymmetricTensor
         >>> i, j = symbols('i,j', below_fermi=True)
         >>> a, b = symbols('a,b', above_fermi=True)
-<<<<<<< HEAD
-        >>> AntiSymmetricTensor('t', (a, b), (i, j))
-        AntiSymmetricTensor(t, Tuple(a, b), Tuple(i, j))
-        >>> AntiSymmetricTensor('t', (a, b), (i, j)).symbol
-        t
-=======
         >>> AntiSymmetricTensor('v', (a, i), (b, j))
         AntiSymmetricTensor(v, Tuple(a, i), Tuple(b, j))
         >>> AntiSymmetricTensor('v', (a, i), (b, j)).symbol
         v
->>>>>>> c9470ac4
 
         """
         return self.args[0]
@@ -270,17 +250,10 @@
         >>> from sympy.physics.secondquant import AntiSymmetricTensor
         >>> i, j = symbols('i,j', below_fermi=True)
         >>> a, b = symbols('a,b', above_fermi=True)
-<<<<<<< HEAD
-        >>> AntiSymmetricTensor('t', (a, b), (i, j))
-        AntiSymmetricTensor(t, Tuple(a, b), Tuple(i, j))
-        >>> AntiSymmetricTensor('t', (a, b), (i, j)).upper
-        Tuple(a, b)
-=======
         >>> AntiSymmetricTensor('v', (a, i), (b, j))
         AntiSymmetricTensor(v, Tuple(a, i), Tuple(b, j))
         >>> AntiSymmetricTensor('v', (a, i), (b, j)).upper
         Tuple(a, i)
->>>>>>> c9470ac4
 
 
         """
@@ -297,17 +270,10 @@
         >>> from sympy.physics.secondquant import AntiSymmetricTensor
         >>> i, j = symbols('i,j', below_fermi=True)
         >>> a, b = symbols('a,b', above_fermi=True)
-<<<<<<< HEAD
-        >>> AntiSymmetricTensor('t', (a, b), (i, j))
-        AntiSymmetricTensor(t, Tuple(a, b), Tuple(i, j))
-        >>> AntiSymmetricTensor('t', (a, b), (i, j)).lower
-        Tuple(i, j)
-=======
         >>> AntiSymmetricTensor('v', (a, i), (b, j))
         AntiSymmetricTensor(v, Tuple(a, i), Tuple(b, j))
         >>> AntiSymmetricTensor('v', (a, i), (b, j)).lower
         Tuple(b, j)
->>>>>>> c9470ac4
 
         """
         return self.args[2]
@@ -1956,26 +1922,13 @@
         >>> from sympy import symbols
         >>> from sympy.physics.secondquant import NO, F, Fd
 
-<<<<<<< HEAD
-        >>> p,q = symbols('p,q')
-        >>> no_pq = NO(Fd(p)*Fd(q))
-        >>> no_pq.has_q_creators
-=======
         >>> a = symbols('a',above_fermi=True)
         >>> i = symbols('i',below_fermi=True)
         >>> NO(Fd(a)*Fd(i)).has_q_creators
->>>>>>> c9470ac4
         1
         >>> NO(F(i)*F(a)).has_q_creators
         -1
-<<<<<<< HEAD
-
-        >>> i,j = symbols('i,j', below_fermi=True)
-        >>> no_pq = NO(Fd(i)*Fd(j))
-        >>> no_pq.has_q_creators
-=======
         >>> NO(Fd(i)*F(a)).has_q_creators           #doctest: +SKIP
->>>>>>> c9470ac4
         0
 
         """
@@ -1992,26 +1945,13 @@
         >>> from sympy import symbols
         >>> from sympy.physics.secondquant import NO, F, Fd
 
-<<<<<<< HEAD
-        >>> p,q = symbols('p,q')
-        >>> no_pq = NO(Fd(p)*Fd(q))
-        >>> no_pq.has_q_annihilators
-=======
         >>> a = symbols('a',above_fermi=True)
         >>> i = symbols('i',below_fermi=True)
         >>> NO(Fd(a)*Fd(i)).has_q_annihilators
->>>>>>> c9470ac4
         -1
         >>> NO(F(i)*F(a)).has_q_annihilators
         1
-<<<<<<< HEAD
-
-        >>> a,b = symbols('a,b', above_fermi=True)
-        >>> no_pq = NO(Fd(a)*Fd(b))
-        >>> no_pq.has_q_annihilators
-=======
         >>> NO(Fd(a)*F(i)).has_q_annihilators        #doctest: +SKIP
->>>>>>> c9470ac4
         0
 
         """
@@ -2105,17 +2045,10 @@
         """
         Iterates over the annihilation operators.
 
-<<<<<<< HEAD
-        >>> from sympy import symbols
-        >>> i,j,k,l = symbols('i,j,k,l', below_fermi=True)
-        >>> p,q,r,s = symbols('p,q,r,s', dummy=True)
-        >>> a,b,c,d = symbols('a,b,c,d', above_fermi=True)
-=======
         >>> from sympy import symbols, Dummy
         >>> i,j,k,l = symbols('i j k l', below_fermi=True)
         >>> p,q,r,s = symbols('p q r s', cls=Dummy)
         >>> a,b,c,d = symbols('a b c d', above_fermi=True)
->>>>>>> c9470ac4
         >>> from sympy.physics.secondquant import NO, F, Fd
         >>> no = NO(Fd(a)*F(i)*Fd(j)*F(b))
 
@@ -2139,17 +2072,10 @@
         """
         Iterates over the creation operators.
 
-<<<<<<< HEAD
-        >>> from sympy import symbols
-        >>> i,j,k,l = symbols('i,j,k,l', below_fermi=True)
-        >>> p,q,r,s = symbols('p,q,r,s', dummy=True)
-        >>> a,b,c,d = symbols('a,b,c,d', above_fermi=True)
-=======
         >>> from sympy import symbols, Dummy
         >>> i,j,k,l = symbols('i j k l',below_fermi=True)
         >>> p,q,r,s = symbols('p q r s', cls=Dummy)
         >>> a,b,c,d = symbols('a b c d',above_fermi=True)
->>>>>>> c9470ac4
         >>> from sympy.physics.secondquant import NO, F, Fd
         >>> no = NO(Fd(a)*F(i)*Fd(j)*F(b))
 
@@ -2343,15 +2269,9 @@
 
     >>> from sympy import symbols, Function, Dummy
     >>> from sympy.physics.secondquant import evaluate_deltas, KroneckerDelta
-<<<<<<< HEAD
-    >>> i,j = symbols('i,j', below_fermi=True, dummy=True)
-    >>> a,b = symbols('a,b', above_fermi=True, dummy=True)
-    >>> p,q = symbols('p,q', dummy=True)
-=======
     >>> i,j = symbols('i j', below_fermi=True, cls=Dummy)
     >>> a,b = symbols('a b', above_fermi=True, cls=Dummy)
     >>> p,q = symbols('p q', cls=Dummy)
->>>>>>> c9470ac4
     >>> f = Function('f')
     >>> t = Function('t')
 
@@ -2450,13 +2370,8 @@
 
     >>> from sympy import symbols, Function, Dummy
     >>> from sympy.physics.secondquant import substitute_dummies
-<<<<<<< HEAD
-    >>> a,b,c,d = symbols('a,b,c,d', dummy=True, above_fermi=True)
-    >>> i,j = symbols('i,j', dummy=True, below_fermi=True)
-=======
     >>> a,b,c,d = symbols('a b c d', above_fermi=True, cls=Dummy)
     >>> i,j = symbols('i j', below_fermi=True, cls=Dummy)
->>>>>>> c9470ac4
     >>> f = Function('f')
 
     >>> expr = f(a,b) + f(c,d); expr
@@ -2493,11 +2408,7 @@
     If we run out of letters, or if there is no keyword for some index_group
     the default dummy generator will be used as a fallback:
 
-<<<<<<< HEAD
-    >>> p,q = symbols('p,q', dummy=True)  # general indices
-=======
     >>> p,q = symbols('p q', cls=Dummy)  # general indices
->>>>>>> c9470ac4
     >>> expr = f(p,q)
     >>> substitute_dummies(expr, new_indices=True, pretty_indices=my_dummies)
     f(_p_0, _p_1)
@@ -2902,11 +2813,7 @@
     >>> from sympy import symbols, Function, Dummy
     >>> from sympy.physics.secondquant import wicks, F, Fd, NO
     >>> p,q,r = symbols('p,q,r')
-<<<<<<< HEAD
-    >>> wicks(Fd(p)*F(q))
-=======
     >>> wicks(Fd(p)*F(q))  # doctest: +SKIP
->>>>>>> c9470ac4
     KroneckerDelta(p, q)*KroneckerDelta(q, _i) + NO(CreateFermion(p)*AnnihilateFermion(q))
 
     By default, the expression is expanded:
@@ -2921,11 +2828,7 @@
      -- KroneckerDelta functions are evaluated
      -- Dummy variables are substituted consistently across terms
 
-<<<<<<< HEAD
-    >>> p,q,r = symbols('p,q,r', dummy=True)
-=======
     >>> p,q,r = symbols('p q r', cls=Dummy)
->>>>>>> c9470ac4
     >>> wicks(Fd(p)*(F(q)+F(r)), keep_only_fully_contracted=True) # doctest: +SKIP
     KroneckerDelta(_i, _q)*KroneckerDelta(_p, _q) + KroneckerDelta(_i, _r)*KroneckerDelta(_p, _r)
 
@@ -3150,9 +3053,4 @@
                         new_terms.add(term)
             terms = new_terms | on_hold
         return Add(*terms)
-<<<<<<< HEAD
-
-    return expr
-=======
-    return expr
->>>>>>> c9470ac4
+    return expr