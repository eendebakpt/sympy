"""Abstract tensor product."""

from sympy import Expr, Add, Mul, Matrix, Pow, sympify
from sympy.printing.pretty.stringpict import prettyForm

from sympy.physics.quantum.qexpr import QuantumError
from sympy.physics.quantum.dagger import Dagger
from sympy.physics.quantum.commutator import Commutator
from sympy.physics.quantum.anticommutator import AntiCommutator
from sympy.physics.quantum.matrixutils import (
    numpy_ndarray,
    scipy_sparse_matrix,
    matrix_tensor_product
)

__all__ = [
    'TensorProduct',
    'tensor_product_simp'
]

#-----------------------------------------------------------------------------
# Tensor product
#-----------------------------------------------------------------------------


class TensorProduct(Expr):
    """The tensor product of two or more arguments.

    For matrices, this uses ``matrix_tensor_product`` to compute the Kronecker
    or tensor product matrix. For other objects a symbolic ``TensorProduct``
    instance is returned. The tensor product is a non-commutative
    multiplication that is used primarily with operators and states in quantum
    mechanics.

    Currently, the tensor product distinguishes between commutative and non-
    commutative arguments.  Commutative arguments are assumed to be scalars and
    are pulled out in front of the ``TensorProduct``. Non-commutative arguments
    remain in the resulting ``TensorProduct``.

    Parameters
    ==========

    args : tuple
        A sequence of the objects to take the tensor product of.

    Examples
    ========

    Start with a simple tensor product of sympy matrices::

        >>> from sympy import I, Matrix, symbols
        >>> from sympy.physics.quantum import TensorProduct

        >>> m1 = Matrix([[1,2],[3,4]])
        >>> m2 = Matrix([[1,0],[0,1]])
        >>> TensorProduct(m1, m2)
        [1, 0, 2, 0]
        [0, 1, 0, 2]
        [3, 0, 4, 0]
        [0, 3, 0, 4]
        >>> TensorProduct(m2, m1)
        [1, 2, 0, 0]
        [3, 4, 0, 0]
        [0, 0, 1, 2]
        [0, 0, 3, 4]

    We can also construct tensor products of non-commutative symbols:

        >>> from sympy import Symbol
        >>> A = Symbol('A',commutative=False)
        >>> B = Symbol('B',commutative=False)
        >>> tp = TensorProduct(A, B)
        >>> tp
        AxB

    We can take the dagger of a tensor product (note the order does NOT reverse
    like the dagger of a normal product):

        >>> from sympy.physics.quantum import Dagger
        >>> Dagger(tp)
        Dagger(A)xDagger(B)

    Expand can be used to distribute a tensor product across addition:

        >>> C = Symbol('C',commutative=False)
        >>> tp = TensorProduct(A+B,C)
        >>> tp
        (A + B)xC
        >>> tp.expand(tensorproduct=True)
        AxC + BxC
    """
    is_commutative = False

<<<<<<< HEAD
    is_commutative = False

    def __new__(cls, *args, **assumptions):
=======
    def __new__(cls, *args):
>>>>>>> 4f9af087
        if isinstance(args[0], (Matrix, numpy_ndarray, scipy_sparse_matrix)):
            return matrix_tensor_product(*args)
        c_part, new_args = cls.flatten(sympify(args))
        c_part = Mul(*c_part)
        if len(new_args) == 0:
            return c_part
        elif len(new_args) == 1:
            return c_part*new_args[0]
        else:
<<<<<<< HEAD
            tp = Expr.__new__(cls, *new_args, **assumptions)
=======
            tp = Expr.__new__(cls, *new_args)
>>>>>>> 4f9af087
            return c_part*tp

    @classmethod
    def flatten(cls, args):
        # TODO: disallow nested TensorProducts.
        c_part = []
        nc_parts = []
        for arg in args:
            cp, ncp = arg.args_cnc()
            c_part.extend(list(cp))
            nc_parts.append(Mul._from_args(ncp))
        return c_part, nc_parts

    def _eval_adjoint(self):
        return TensorProduct(*[Dagger(i) for i in self.args])

    def _eval_rewrite(self, pattern, rule, **hints):
        sargs = self.args
        terms = [ t._eval_rewrite(pattern, rule, **hints) for t in sargs]
        return TensorProduct(*terms).expand(tensorproduct=True)

    def _sympystr(self, printer, *args):
        from sympy.printing.str import sstr
        length = len(self.args)
        s = ''
        for i in range(length):
            if isinstance(self.args[i], (Add, Pow, Mul)):
                s = s + '('
            s = s + sstr(self.args[i])
            if isinstance(self.args[i], (Add, Pow, Mul)):
                s = s + ')'
            if i != length-1:
                s = s + 'x'
        return s

    def _pretty(self, printer, *args):
        length = len(self.args)
        pform = printer._print('', *args)
        for i in range(length):
            next_pform = printer._print(self.args[i], *args)
            if isinstance(self.args[i], (Add, Mul)):
                next_pform = prettyForm(
                    *next_pform.parens(left='(', right=')')
                )
            pform = prettyForm(*pform.right(next_pform))
            if i != length-1:
                pform = prettyForm(*pform.right(u'\u2a02' + u' '))
        return pform

    def _latex(self, printer, *args):
        length = len(self.args)
        s = ''
        for i in range(length):
            if isinstance(self.args[i], (Add, Mul)):
                s = s + '\\left('
            # The extra {} brackets are needed to get matplotlib's latex
            # rendered to render this properly.
            s = s + '{' + printer._print(self.args[i], *args) + '}'
            if isinstance(self.args[i], (Add, Mul)):
                s = s + '\\right)'
            if i != length-1:
                s = s + '\\otimes '
        return s

    def doit(self, **hints):
        return TensorProduct(*[item.doit(**hints) for item in self.args])

    def _eval_expand_tensorproduct(self, **hints):
        """Distribute TensorProducts across addition."""
        args = self.args
        add_args = []
        stop = False
        for i in range(len(args)):
            if isinstance(args[i], Add):
                for aa in args[i].args:
                    add_args.append(
                        TensorProduct(
                            *args[:i]+(aa,)+args[i+1:]
                        ).expand(**hints)
                    )
                stop = True
            if stop: break
        if add_args:
            return Add(*add_args).expand(**hints)
        else:
            return self

    def expand(self, **hints):
        tp = TensorProduct(*[sympify(item).expand(**hints) for item in self.args])
        return Expr.expand(tp, **hints)


def tensor_product_simp_Mul(e):
    """Simplify a Mul with TensorProducts.

    Current the main use of this is to simplify a ``Mul`` of ``TensorProduct``s
    to a ``TensorProduct`` of ``Muls``. It currently only works for relatively
    simple cases where the initial ``Mul`` only has scalars and raw
    ``TensorProduct``s, not ``Add``, ``Pow``, ``Commutator``s of
    ``TensorProduct``s.

    Parameters
    ==========

    e : Expr
        A ``Mul`` of ``TensorProduct``s to be simplified.

    Returns
    =======

    e : Expr
        A ``TensorProduct`` of ``Mul``s.

    Examples
    ========

    This is an example of the type of simplification that this function
    performs::

        >>> from sympy.physics.quantum.tensorproduct import tensor_product_simp_Mul, TensorProduct
        >>> from sympy import Symbol
        >>> A = Symbol('A',commutative=False)
        >>> B = Symbol('B',commutative=False)
        >>> C = Symbol('C',commutative=False)
        >>> D = Symbol('D',commutative=False)
        >>> e = TensorProduct(A,B)*TensorProduct(C,D)
        >>> e
        AxB*CxD
        >>> tensor_product_simp_Mul(e)
        (A*C)x(B*D)

    """
    # TODO: This won't work with Muls that have other composites of
    # TensorProducts, like an Add, Pow, Commutator, etc.
    # TODO: This only works for the equivalent of single Qbit gates.
    if not isinstance(e, Mul):
        return e
    c_part, nc_part = e.args_cnc()
    n_nc = len(nc_part)
    if n_nc == 0 or n_nc == 1:
        return e
    elif e.has(TensorProduct):
        current = nc_part[0]
        if not isinstance(current, TensorProduct):
            raise TypeError('TensorProduct expected, got: %r' % current)
        n_terms = len(current.args)
        new_args = list(current.args)
        for next in nc_part[1:]:
            # TODO: check the hilbert spaces of next and current here.
            if isinstance(next, TensorProduct):
                if n_terms != len(next.args):
                    raise QuantumError(
                        'TensorProducts of different lengths: %r and %r' % \
                        (current, next)
                    )
                for i in range(len(new_args)):
                    new_args[i] = new_args[i]*next.args[i]
            else:
                # this won't quite work as we don't want next in the TensorProduct
                for i in range(len(new_args)):
                    new_args[i] = new_args[i]*next
            current = next
        return Mul(*c_part)*TensorProduct(*new_args)
    else:
        return e


def tensor_product_simp(e, **hints):
    """Try to simplify and combine TensorProducts.

    In general this will try to pull expressions inside of ``TensorProducts``.
    It currently only works for relatively simple cases where the products have
    only scalars, raw ``TensorProducts``, not ``Add``, ``Pow``, ``Commutators``
    of ``TensorProducts``. It is best to see what it does by showing examples.

    Examples
    ========

    >>> from sympy.physics.quantum import tensor_product_simp
    >>> from sympy.physics.quantum import TensorProduct
    >>> from sympy import Symbol
    >>> A = Symbol('A',commutative=False)
    >>> B = Symbol('B',commutative=False)
    >>> C = Symbol('C',commutative=False)
    >>> D = Symbol('D',commutative=False)

    First see what happens to products of tensor products:

    >>> e = TensorProduct(A,B)*TensorProduct(C,D)
    >>> e
    AxB*CxD
    >>> tensor_product_simp(e)
    (A*C)x(B*D)

    This is the core logic of this function, and it works inside, powers, sums,
    commutators and anticommutators as well:

    >>> tensor_product_simp(e**2)
    (A*C)x(B*D)**2

    """
    if isinstance(e, Add):
        return Add(*[tensor_product_simp(arg) for arg in e.args])
    elif isinstance(e, Pow):
        return tensor_product_simp(e.base)**e.exp
    elif isinstance(e, Mul):
        return tensor_product_simp_Mul(e)
    elif isinstance(e, Commutator):
        return Commutator(*[tensor_product_simp(arg) for arg in e.args])
    elif isinstance(e, AntiCommutator):
        return AntiCommutator(*[tensor_product_simp(arg) for arg in e.args])
    else:
        return e<|MERGE_RESOLUTION|>--- conflicted
+++ resolved
@@ -91,13 +91,7 @@
     """
     is_commutative = False
 
-<<<<<<< HEAD
-    is_commutative = False
-
-    def __new__(cls, *args, **assumptions):
-=======
     def __new__(cls, *args):
->>>>>>> 4f9af087
         if isinstance(args[0], (Matrix, numpy_ndarray, scipy_sparse_matrix)):
             return matrix_tensor_product(*args)
         c_part, new_args = cls.flatten(sympify(args))
@@ -107,11 +101,7 @@
         elif len(new_args) == 1:
             return c_part*new_args[0]
         else:
-<<<<<<< HEAD
-            tp = Expr.__new__(cls, *new_args, **assumptions)
-=======
             tp = Expr.__new__(cls, *new_args)
->>>>>>> 4f9af087
             return c_part*tp
 
     @classmethod
