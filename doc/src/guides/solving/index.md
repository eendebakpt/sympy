--- conflicted
+++ resolved
@@ -1,11 +1,7 @@
 (solving-guide)=
 # Solve Equations
 
-<<<<<<< HEAD
-The Python package SymPy can symbolically solve equations, differential equations, 
-=======
 The Python package SymPy can symbolically solve equations, differential equations,
->>>>>>> 353653b7
 linear equations, nonlinear equations, matrix problems, inequalities,
 Diophantine equations, and evaluate integrals. SymPy can also solve numerically.
 
