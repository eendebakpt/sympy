(solving-guide)=
# Solve Equations

The Python package SymPy can symbolically solve equations, differential
equations, linear equations, nonlinear equations, matrix problems, inequalities,
Diophantine equations, and evaluate integrals. SymPy can also solve numerically.

The [solving guide](solving-guidance.md) provides suggestions for many types of
solving tasks.

Learn how to use SymPy computer algebra system to:

| Description                                                  | Example                                                                                                                     | Solution |
|--------------------------------------------------------------|-----------------------------------------------------------------------------------------------------------------------------|--------------|
| [ Solve an equation algebraically ](solve-equation-algebraically.md)                        | $x^2 = y$ | $x \in \{-\sqrt{y},\sqrt{y}\}$                                                                                                |
| [ Solve a system of equations (linear or nonlinear) algebraically ](solve-system-of-equations-algebraically.md)              | $x^2 + y = 2z, y = -4z$ | $\{(x = -\sqrt{6z}, y = -4z),$ ${(x = \sqrt{6z}, y = -4z)\}}$                                                                                        |
|  [Solve one or a system of equations numerically](solve-numerically.md)                           | $\cos(x) = x $ | $ x \approx 0.739085133215161$                                                                                           |
|  {func}`Solve an ordinary differential equation algebraically <sympy.solvers.ode.dsolve>`   | $y''(x) + 9y(x)=0 $ | $ y(x)=C_{1} \sin(3x)+ C_{2} \cos(3x)$                                                    |
|  {func}`Solve a matrix problem algebraically <sympy.matrices.matrices.MatrixBase.solve>`                    | $ \left[\begin{array}{cc} 1 & 1\\1 & -1\end{array}\right] \left[\begin{array}{cc} x\\y\end{array}\right] = \left[\begin{array}{cc} 2\\0\end{array}\right] $ | $ \left[\begin{array}{cc} x\\y\end{array}\right] = \left[\begin{array}{cc} 1\\1\end{array}\right]$  |
<<<<<<< HEAD
|  [ Solve an inequality algebraically ](../../modules/solvers/inequalities.rst)                      | $ x^2 < 4 $ | $ -2 < x < 2 $                                                                                                        |
|  [ Solve a system of inequalities algebraically ](../../modules/solvers/inequalities.rst)           | $ x^2 < 4, x > 0 $ | $ 0 < x < 2 $                                                                                                  |
| [ Solve (find the roots of) a polynomial algebraically or numerically ](solve-polynomial.md)                       | $ ax^2 + bx + c = 0 $ | $ x = \frac{-b\pm\sqrt{b^2 - 4ac}}{2a} $                                                                                                |
=======
|  [ Reduce one or a system of inequalities for a single variable algebraically ](reduce-inequalities-algebraically.md)           | $ x^2 < \pi, x > 0 $ | $ 0 < x < \sqrt{\pi} $                                                                                                  |
| [ Solve (find the roots of) a polynomial algebraically ](../../modules/polys/basics.rst)                       | $ x^2 - x = 0 $ | $ x \in \{0, 1\} $                                                                                                |
>>>>>>> b9af8854
|  [ Solve a Diophantine equation (find integer solutions to a polynomial equation) algebraically ](../../modules/solvers/diophantine.rst)             | $x^2 - 4xy + 8y^2 - 3x + 7y - 5 = 0 $ | $ \{(x = 2, y = 1), (x = 5, y = 1)\}$                                                                                  |

Note: SymPy has a function called {func}`~.solve` which is designed to find the
solutions of an equation or system of equations, or the roots of a function.
SymPy {func}`~.solve` may or may not be what you need for a particular problem,
so we recommend you use the links on this page to learn how to "solve" your
problem. And while a common, colloquial expression is, for example, ["solve an
integral"](../../modules/integrals/integrals.rst), in SymPy's terminology it
would be ["evaluate an integral."](../../modules/integrals/integrals.rst)

```{toctree}
:hidden: true

solving-guidance.md
solve-equation-algebraically.md
solve-system-of-equations-algebraically.md
solve-numerically.md
<<<<<<< HEAD
solve-polynomial.md
=======
reduce-inequalities-algebraically.md
>>>>>>> b9af8854
```<|MERGE_RESOLUTION|>--- conflicted
+++ resolved
@@ -17,14 +17,8 @@
 |  [Solve one or a system of equations numerically](solve-numerically.md)                           | $\cos(x) = x $ | $ x \approx 0.739085133215161$                                                                                           |
 |  {func}`Solve an ordinary differential equation algebraically <sympy.solvers.ode.dsolve>`   | $y''(x) + 9y(x)=0 $ | $ y(x)=C_{1} \sin(3x)+ C_{2} \cos(3x)$                                                    |
 |  {func}`Solve a matrix problem algebraically <sympy.matrices.matrices.MatrixBase.solve>`                    | $ \left[\begin{array}{cc} 1 & 1\\1 & -1\end{array}\right] \left[\begin{array}{cc} x\\y\end{array}\right] = \left[\begin{array}{cc} 2\\0\end{array}\right] $ | $ \left[\begin{array}{cc} x\\y\end{array}\right] = \left[\begin{array}{cc} 1\\1\end{array}\right]$  |
-<<<<<<< HEAD
-|  [ Solve an inequality algebraically ](../../modules/solvers/inequalities.rst)                      | $ x^2 < 4 $ | $ -2 < x < 2 $                                                                                                        |
-|  [ Solve a system of inequalities algebraically ](../../modules/solvers/inequalities.rst)           | $ x^2 < 4, x > 0 $ | $ 0 < x < 2 $                                                                                                  |
 | [ Solve (find the roots of) a polynomial algebraically or numerically ](solve-polynomial.md)                       | $ ax^2 + bx + c = 0 $ | $ x = \frac{-b\pm\sqrt{b^2 - 4ac}}{2a} $                                                                                                |
-=======
 |  [ Reduce one or a system of inequalities for a single variable algebraically ](reduce-inequalities-algebraically.md)           | $ x^2 < \pi, x > 0 $ | $ 0 < x < \sqrt{\pi} $                                                                                                  |
-| [ Solve (find the roots of) a polynomial algebraically ](../../modules/polys/basics.rst)                       | $ x^2 - x = 0 $ | $ x \in \{0, 1\} $                                                                                                |
->>>>>>> b9af8854
 |  [ Solve a Diophantine equation (find integer solutions to a polynomial equation) algebraically ](../../modules/solvers/diophantine.rst)             | $x^2 - 4xy + 8y^2 - 3x + 7y - 5 = 0 $ | $ \{(x = 2, y = 1), (x = 5, y = 1)\}$                                                                                  |
 
 Note: SymPy has a function called {func}`~.solve` which is designed to find the
@@ -42,9 +36,6 @@
 solve-equation-algebraically.md
 solve-system-of-equations-algebraically.md
 solve-numerically.md
-<<<<<<< HEAD
+reduce-inequalities-algebraically.md
 solve-polynomial.md
-=======
-reduce-inequalities-algebraically.md
->>>>>>> b9af8854
 ```